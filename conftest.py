--- conflicted
+++ resolved
@@ -25,16 +25,14 @@
 
 
 @pytest.fixture(autouse=True)
-<<<<<<< HEAD
 def mocked_flexibleprice_signal(mocker):  # noqa: PT004
     """Mock FlexiblePrice signals"""
     mocker.patch("flexiblepricing.tasks.get_ecommerce_products_by_courseware_name")
-=======
+
 def payment_gateway_settings(settings):  # noqa: PT004
     settings.MITOL_PAYMENT_GATEWAY_CYBERSOURCE_SECURITY_KEY = "Test Security Key"
     settings.MITOL_PAYMENT_GATEWAY_CYBERSOURCE_ACCESS_KEY = "Test Access Key"
     settings.MITOL_PAYMENT_GATEWAY_CYBERSOURCE_PROFILE_ID = uuid.uuid4()
->>>>>>> b20dd4c5
 
 
 def pytest_addoption(parser):

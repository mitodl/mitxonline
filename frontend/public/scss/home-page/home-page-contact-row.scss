--- conflicted
+++ resolved
@@ -13,12 +13,10 @@
   @include media-breakpoint-down(lg) {
     background: $home-page-grey-lite;
   }
-<<<<<<< HEAD
+
   @include media-breakpoint-down(sm) {
     margin-top: 3rem;
   }
-=======
->>>>>>> da227e99
   h1, h2, h3, h4, h5, h6 {
     font-family: Poppins, sans-serif;
     font-style: normal;

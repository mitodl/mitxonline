--- conflicted
+++ resolved
@@ -107,19 +107,11 @@
 {% if show_home_page_video_component and page.video_component_title %}
 <div class="home-page-video-row d-flex justify-content-center container">
   <div class="home-page-video-container row">
-<<<<<<< HEAD
-    <div class="home-page-video-description d-flex flex-column col-12 col-xl-5">
-      <h3>{{ page.video_component_title }}</h3>
-      {{ page.video_component_description|richtext }}
-    </div>
-      <div class="home-page-video-wrapper d-flex justify-content-center col-12 col-xl-7">
-=======
     <div class="home-page-video-description col-12 col-xl-5">
       <h3>{{ page.video_component_title }}</h3>
       {{ page.video_component_description|richtext }}
     </div>
       <div class="home-page-video-wrapper col-12 col-xl-7">
->>>>>>> 317e3991
         <div class="home-page-video-player">
           {% if page.video_url %}
             <video-js

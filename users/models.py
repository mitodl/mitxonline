--- conflicted
+++ resolved
@@ -297,26 +297,6 @@
             or self.groups.filter(name=CMS_EDITORS_GROUP_NAME).exists()
         )
 
-<<<<<<< HEAD
-=======
-    def get_age(self):
-        """
-        Returns the user's computed age, using the profile year_of_birth field.
-        For COPPA reasons this calculates the year assuming Dec 31 @ 11:59:59.
-        """
-
-        from users.utils import determine_approx_age
-
-        return determine_approx_age(self.user_profile.year_of_birth)
-
-    def is_coppa_compliant(self):
-        return self.get_age() >= 13  # noqa: PLR2004
-
-    def __str__(self):
-        """Str representation for the user"""
-        return f"User edx_username={self.edx_username} email={self.email}"
-
->>>>>>> f6785165
 
 def generate_change_email_code():
     """Generates a new change email code"""

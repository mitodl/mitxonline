--- conflicted
+++ resolved
@@ -1,102 +1,94 @@
-"""Tests for models."""
-
-import faker
-import pytest
-
-<<<<<<< HEAD
-from b2b.factories import ContractPageFactory, OrganizationPageFactory
-from courses.factories import CourseRunFactory, ProgramFactory
-=======
-from b2b.factories import ContractPageFactory
-from courses.factories import (
-    CourseRunFactory,
-    ProgramFactory,
-)
->>>>>>> 29e63568
-
-pytestmark = [pytest.mark.django_db]
-FAKE = faker.Faker()
-
-
-def test_add_program_courses_to_contract(mocker):
-    """Test that adding a program to a contract works as expected."""
-
-    mocker.patch("openedx.tasks.clone_courserun.delay")
-
-    program = ProgramFactory.create()
-    courseruns = CourseRunFactory.create_batch(3, is_source_run=True)
-    contract = ContractPageFactory.create()
-
-    for courserun in courseruns:
-        program.add_requirement(courserun.course)
-
-    program.refresh_from_db()
-
-    created, skipped = contract.add_program_courses(program)
-
-    assert created == 3
-    assert skipped == 0
-
-    contract.save()
-    contract.refresh_from_db()
-
-    assert contract.programs.count() == 1
-    assert contract.get_course_runs().count() == 3
-
-    new_courserun = CourseRunFactory.create(is_source_run=True)
-    program.add_requirement(new_courserun.course)
-    program.save()
-    program.refresh_from_db()
-
-    created, skipped = contract.add_program_courses(program)
-
-    assert created == 1
-    assert skipped == 3
-
-    contract.save()
-    contract.refresh_from_db()
-
-    assert contract.programs.count() == 1
-    assert contract.get_course_runs().count() == 4
-
-
-def test_organization_page_slug_preserved_on_name_change():
-    """Test that the slug is not regenerated when only the name changes."""
-    org = OrganizationPageFactory.create(name="MIT")
-    original_slug = org.slug
-
-    # Change the name
-    org.name = "MIT - Universal AI"
-    org.save()
-    org.refresh_from_db()
-
-    # The slug should not have changed
-    assert org.slug == original_slug
-    # But the title should reflect the new name
-    assert org.title == "MIT - Universal AI"
-
-
-def test_organization_page_slug_generated_on_create():
-    """Test that the slug is generated when creating a new organization."""
-    org = OrganizationPageFactory.create(name="Test Organization", slug="")
-
-    # The slug should have been generated
-    assert org.slug == "org-test-organization"
-    assert org.title == "Test Organization"
-
-
-def test_organization_page_slug_not_overwritten_if_set():
-    """Test that a manually set slug is not overwritten."""
-    org = OrganizationPageFactory.create(name="Test Org", slug="custom-slug")
-
-    # The slug should be the custom one
-    assert org.slug == "custom-slug"
-
-    # Change the name
-    org.name = "Test Org Updated"
-    org.save()
-    org.refresh_from_db()
-
-    # The slug should still be the custom one
-    assert org.slug == "custom-slug"
-    assert org.title == "Test Org Updated"
+"""Tests for models."""
+
+import faker
+import pytest
+
+from b2b.factories import ContractPageFactory, OrganizationPageFactory
+from courses.factories import CourseRunFactory, ProgramFactory
+
+pytestmark = [pytest.mark.django_db]
+FAKE = faker.Faker()
+
+
+def test_add_program_courses_to_contract(mocker):
+    """Test that adding a program to a contract works as expected."""
+
+    mocker.patch("openedx.tasks.clone_courserun.delay")
+
+    program = ProgramFactory.create()
+    courseruns = CourseRunFactory.create_batch(3, is_source_run=True)
+    contract = ContractPageFactory.create()
+
+    for courserun in courseruns:
+        program.add_requirement(courserun.course)
+
+    program.refresh_from_db()
+
+    created, skipped = contract.add_program_courses(program)
+
+    assert created == 3
+    assert skipped == 0
+
+    contract.save()
+    contract.refresh_from_db()
+
+    assert contract.programs.count() == 1
+    assert contract.get_course_runs().count() == 3
+
+    new_courserun = CourseRunFactory.create(is_source_run=True)
+    program.add_requirement(new_courserun.course)
+    program.save()
+    program.refresh_from_db()
+
+    created, skipped = contract.add_program_courses(program)
+
+    assert created == 1
+    assert skipped == 3
+
+    contract.save()
+    contract.refresh_from_db()
+
+    assert contract.programs.count() == 1
+    assert contract.get_course_runs().count() == 4
+
+
+def test_organization_page_slug_preserved_on_name_change():
+    """Test that the slug is not regenerated when only the name changes."""
+    org = OrganizationPageFactory.create(name="MIT")
+    original_slug = org.slug
+
+    # Change the name
+    org.name = "MIT - Universal AI"
+    org.save()
+    org.refresh_from_db()
+
+    # The slug should not have changed
+    assert org.slug == original_slug
+    # But the title should reflect the new name
+    assert org.title == "MIT - Universal AI"
+
+
+def test_organization_page_slug_generated_on_create():
+    """Test that the slug is generated when creating a new organization."""
+    org = OrganizationPageFactory.create(name="Test Organization", slug="")
+
+    # The slug should have been generated
+    assert org.slug == "org-test-organization"
+    assert org.title == "Test Organization"
+
+
+def test_organization_page_slug_not_overwritten_if_set():
+    """Test that a manually set slug is not overwritten."""
+    org = OrganizationPageFactory.create(name="Test Org", slug="custom-slug")
+
+    # The slug should be the custom one
+    assert org.slug == "custom-slug"
+
+    # Change the name
+    org.name = "Test Org Updated"
+    org.save()
+    org.refresh_from_db()
+
+    # The slug should still be the custom one
+    assert org.slug == "custom-slug"
+    assert org.title == "Test Org Updated"
--- conflicted
+++ resolved
@@ -154,19 +154,10 @@
         assert _calculate_discount_amount(MockCourseware(), fp) is None
 
     @patch("flexiblepricing.signals.requests.post")
-<<<<<<< HEAD
     @patch("flexiblepricing.signals.settings",
            UNIFIED_ECOMMERCE_URL="http://test.com",
            UNIFIED_ECOMMERCE_API_KEY="test-key")
     def test_create_discount_api_call_success(self, mock_settings, mock_post):  # noqa: ARG002
-=======
-    @patch(
-        "flexiblepricing.signals.settings",
-        UNIFIED_ECOMMERCE_URL="http://test.com",
-        UNIFIED_ECOMMERCE_API_KEY="test-key",
-    )
-    def test_create_discount_api_call_success(self, mock_settings, mock_post):
->>>>>>> 55e7cecc
         """Test successful API call"""
         mock_response = type("Response", (), {"status_code": 201})
         mock_post.return_value = mock_response
@@ -178,19 +169,10 @@
         assert "test@example.com" in mock_post.call_args[1]["json"]["users"]
 
     @patch("flexiblepricing.signals.requests.post")
-<<<<<<< HEAD
     @patch("flexiblepricing.signals.settings",
            UNIFIED_ECOMMERCE_URL="http://test.com",
            UNIFIED_ECOMMERCE_API_KEY="test-key")
     def test_create_discount_api_call_failure(self, mock_settings, mock_post):  # noqa: ARG002
-=======
-    @patch(
-        "flexiblepricing.signals.settings",
-        UNIFIED_ECOMMERCE_URL="http://test.com",
-        UNIFIED_ECOMMERCE_API_KEY="test-key",
-    )
-    def test_create_discount_api_call_failure(self, mock_settings, mock_post):
->>>>>>> 55e7cecc
         """Test failed API call"""
         mock_response = type("Response", (), {"status_code": 400})
         mock_post.return_value = mock_response
@@ -214,16 +196,8 @@
         mock_process.assert_not_called()
 
     @patch("flexiblepricing.signals.logger")
-<<<<<<< HEAD
     @patch("flexiblepricing.signals._process_flexible_price_discount", side_effect=ValueError("test"))
     def test_handle_flexible_price_save_error(self, mock_process, mock_logger):  # noqa: ARG002
-=======
-    @patch(
-        "flexiblepricing.signals._process_flexible_price_discount",
-        side_effect=ValueError("test"),
-    )
-    def test_handle_flexible_price_save_error(self, mock_process, mock_logger):
->>>>>>> 55e7cecc
         """Test that errors are logged"""
         FlexiblePriceFactory(status=FlexiblePriceStatus.APPROVED)
         mock_logger.critical.assert_called_once()

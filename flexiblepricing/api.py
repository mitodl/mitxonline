"""Flexible price apis"""
import csv
from collections import namedtuple
import logging
from datetime import datetime
import pytz

from django.core.exceptions import ImproperlyConfigured
from django.db import transaction
from django.contrib.contenttypes.models import ContentType
from django.db.models import Q

from main.settings import TIME_ZONE
from main.constants import DISALLOWED_CURRENCY_TYPES
from flexiblepricing.constants import (
    INCOME_THRESHOLD_FIELDS,
    COUNTRY,
    INCOME,
    DEFAULT_INCOME_THRESHOLD,
    FlexiblePriceStatus,
)
from flexiblepricing.exceptions import (
    CountryIncomeThresholdException,
    NotSupportedException,
)
from flexiblepricing.models import (
    CountryIncomeThreshold,
    CurrencyExchangeRate,
    FlexiblePriceTier,
    FlexiblePrice,
)

from courses.models import CourseRun, Course, ProgramRun

IncomeThreshold = namedtuple("IncomeThreshold", ["country", "income"])
log = logging.getLogger(__name__)


def parse_country_income_thresholds(csv_path):
    """
    Read CSV file and convert to IncomeThreshold object

    Args:
        csv_path(str o Path): Path to the CSV file

    Returns:
        list of IncomeThreshold, list:
    """
    with open(csv_path) as csv_file:
        reader = csv.DictReader(csv_file)

        header_row = reader.fieldnames
        if header_row:
            for field in INCOME_THRESHOLD_FIELDS:
                if field not in header_row:
                    raise CountryIncomeThresholdException(
                        f"Unable to find column header {field}"
                    )
        else:
            raise CountryIncomeThresholdException("Unable to find the header row")

        income_thresholds = [
            IncomeThreshold(country=row[COUNTRY], income=row[INCOME]) for row in reader
        ]
        return income_thresholds


def import_country_income_thresholds(csv_path):
    """
    Import country income threshold from the csv file

    Args:
        csv_path (str or Path): Path to a csv file
    """
    country_income_thresholds = parse_country_income_thresholds(csv_path)
    for income_threshold in country_income_thresholds:
        created = False
        try:
            country_income = CountryIncomeThreshold.objects.get(
                country_code=income_threshold.country
            )
        except CountryIncomeThreshold.DoesNotExist:
            country_income = CountryIncomeThreshold(
                country_code=income_threshold.country
            )
            created = True
        country_income.income_threshold = income_threshold.income
        country_income.save()

        if created:
            log.info(
                "Record created successfully for country=%s with income %s",
                country_income.country_code,
                country_income.income_threshold,
            )
        else:
            log.info(
                "Record updated successfully for country=%s with income %s",
                country_income.country_code,
                country_income.income_threshold,
            )


def get_ordered_eligible_coursewares(courseware):
    """
    Returns the courseware(s) eligible for a flexible pricing tier in order
    (program first, then course)
    """
    if isinstance(courseware, CourseRun):
        # recurse using the course run's course ;-)
        return get_ordered_eligible_coursewares(courseware.course)
    if isinstance(courseware, (Course, ProgramRun)) and courseware.program is not None:
        return [courseware.program, courseware]
    return [courseware]


def determine_tier_courseware(courseware, income):
    """
    Determines and returns the FlexiblePriceTier for a given income.

    If the courseware object is a program, this will look for tiers associated
    with that particular program. If it's a course, it'll look for tiers
    associated with the program first, then the course specified if there aren't
    any program tiers.

    Args:
        courseware (Program / Course): the Courseware to determine a Tier for
        income (numeric): the income of the User
    Returns:
        FlexiblePriceTier: the FlexiblePriceTier for the Courseware given the User's income
    """
    # To determine the tier for a user, find the set of every tier whose income threshold is
    # less than or equal to the income of the user. The highest tier out of that set will
    # be the tier assigned to the user.

    for eligible_courseware in get_ordered_eligible_coursewares(courseware):
        content_type = ContentType.objects.get_for_model(eligible_courseware)
        tier = (
            FlexiblePriceTier.objects.filter(
                current=True,
                income_threshold_usd__lte=income,
                courseware_content_type=content_type,
                courseware_object_id=eligible_courseware.id,
            )
            .order_by("-income_threshold_usd")
            .first()
        )

        if tier is not None:
            return tier

    message = (
        "$0-income-threshold Tier has not yet been configured for Courseware "
        "with id {courseware_id}.".format(courseware_id=courseware.id)
    )
    log.error(message)
    raise ImproperlyConfigured(message)


def determine_auto_approval(flexible_price, tier):
    """
    Takes income and country code and returns a boolean if auto-approved. Logs an error if the country of
    flexible_price does not exist in CountryIncomeThreshold.
    Args:
        flexible_price (FlexiblePrice): the flexibe price object to determine auto-approval
        tier (FlexiblePriceTier): the FlexiblePrice for the user's income level
    Returns:
        boolean: True if auto-approved, False if not
    """
    try:
        country_income_threshold = CountryIncomeThreshold.objects.get(
            country_code=flexible_price.country_of_income
        )
        income_threshold = country_income_threshold.income_threshold
    except CountryIncomeThreshold.DoesNotExist:
        log.error(
            "Country code %s does not exist in CountryIncomeThreshold for flexible price id %s",
            flexible_price.country_of_income,
            flexible_price.id,
        )
        income_threshold = DEFAULT_INCOME_THRESHOLD
    if tier.discount.amount == 0:
        # There is no discount so no reason to go through the financial aid workflow
        return True
    elif income_threshold == 0:
        # There is no income which we need to check the financial aid application
        return True
    else:
        return flexible_price.income_usd > income_threshold


def determine_income_usd(original_income, original_currency):
    """
    Take original income and original currency and converts income from the original currency
    to USD.
    Args:
        original_income (numeric): original income, in original currency (for a FlexiblePrice object)
        original_currency (str): original currency, a three-letter code
    Returns:
        float: the original income converted to US dollars
    """
    if original_currency == "USD":
        return original_income
    try:
        exchange_rate_object = CurrencyExchangeRate.objects.get(
            currency_code=original_currency
        )
    except CurrencyExchangeRate.DoesNotExist:
        raise NotSupportedException("Currency not supported")
    exchange_rate = exchange_rate_object.exchange_rate
    income_usd = original_income / exchange_rate
    return income_usd


def determine_courseware_flexible_price_discount(product, user):
    """
    Determine discount of a product

    The Product the learner is trying to purchase may have a course run or a
    program run attached to it. For this, if the product is for a program run,
    we look for a FlexiblePrice that is for the program. If the product is for
    a course run, we look for the course, or for the program that the course
    belongs to (if it belongs to one). This way, learners that apply for
    Flexible Pricing for an entire program get their discount on any course that
    is in the program.

    Args:
        product (Product): ecommerce Product of the cart
        user (User): the user of the cart
    Returns:
        discount: the discount provided in the flexible price tier
    """
    if not user.is_authenticated:
        return None

    for eligible_courseware in get_ordered_eligible_coursewares(
        product.purchasable_object
    ):
        content_type = ContentType.objects.get_for_model(eligible_courseware)
        flexible_price = (
            FlexiblePrice.objects.filter(
                courseware_content_type=content_type,
                courseware_object_id=eligible_courseware.id,
                user=user,
            )
            .filter(
                (
                    Q(tier__discount__activation_date=None)
                    | Q(
                        tier__discount__activation_date__lte=datetime.now(
                            pytz.timezone(TIME_ZONE)
                        )
                    )
                )
                & (
                    Q(tier__discount__expiration_date=None)
                    | Q(
                        tier__discount__expiration_date__gte=datetime.now(
                            pytz.timezone(TIME_ZONE)
                        )
                    )
                )
            )
            .first()
        )

        if (
            flexible_price
            and flexible_price.tier.current
            and flexible_price.status
            in (FlexiblePriceStatus.APPROVED, FlexiblePriceStatus.AUTO_APPROVED)
        ):
            return flexible_price.tier.discount

    return None


def is_courseware_flexible_price_approved(course_run, user):
    """
    Determines whether the user has a Flexible Price record that is approved for the course run.



    Args:
        course_run (CourseRun): The CourseRun associated with a potential Flexible Price.
        user (User): the user that potentially has a Flexible Price.
    Returns:
        boolean:True if the user has a Flexible Price record that is
                APPROVED or AUTO_APPROVED and assocaited with the CourseRun.
                False if the user does not have a Flexible Price that is APPROVED or AUTO_APPROVED
                and associated with the CourseRun.
    """

    for eligible_courseware in get_ordered_eligible_coursewares(course_run):
        content_type = ContentType.objects.get_for_model(eligible_courseware)
        flexible_price = FlexiblePrice.objects.filter(
            courseware_content_type=content_type,
            courseware_object_id=eligible_courseware.id,
            user=user,
        ).first()

        if (
            flexible_price
            and flexible_price.tier.current
            and flexible_price.status
            in (FlexiblePriceStatus.APPROVED, FlexiblePriceStatus.AUTO_APPROVED)
        ):
            return True

    return False

<<<<<<< HEAD
@transaction.atomic()
def update_currency_exchange_rate(rates, currency_descriptions):
=======
def is_courseware_flexible_price_approved(course_run, user):
    """
    Determines whether the user has a Flexible Price record that is approved for the course run.



    Args:
        course_run (CourseRun): The CourseRun associated with a potential Flexible Price.
        user (User): the user that potentially has a Flexible Price.
    Returns:
        boolean:True if the user has a Flexible Price record that is
                APPROVED or AUTO_APPROVED and assocaited with the CourseRun.
                False if the user does not have a Flexible Price that is APPROVED or AUTO_APPROVED
                and associated with the CourseRun.
    """

    for eligible_courseware in get_ordered_eligible_coursewares(course_run):
        content_type = ContentType.objects.get_for_model(eligible_courseware)
        flexible_price = FlexiblePrice.objects.filter(
            courseware_content_type=content_type,
            courseware_object_id=eligible_courseware.id,
            user=user,
        ).first()

        if (
            flexible_price
            and flexible_price.tier.current
            and flexible_price.status
            in (FlexiblePriceStatus.APPROVED, FlexiblePriceStatus.AUTO_APPROVED)
        ):
            return True

    return False


@transaction.atomic
def update_currency_exchange_rate(latest_rates):
>>>>>>> dded4608
    """
    Updates all CurrencyExchangeRate objects based on the latest rates.
    Args:
        rates (dict): latest exchange rates from Open Exchange Rates API
        currency_descriptions (dict): list of currency codes and descriptions
    Returns:
        None
    """
    codes = []

    log.info("Removing existing rates")

    CurrencyExchangeRate.objects.all().delete()

    for currency in rates:
        if currency in DISALLOWED_CURRENCY_TYPES:
            log.info(f"Skipping create on {currency}, in disallow list")
            continue

        description = (
            currency_descriptions[currency]
            if currency in currency_descriptions
            else None
        )

        CurrencyExchangeRate.objects.create(
            currency_code=currency,
            description=description,
            exchange_rate=rates[currency],
        )

        codes.append(currency)<|MERGE_RESOLUTION|>--- conflicted
+++ resolved
@@ -279,8 +279,6 @@
     """
     Determines whether the user has a Flexible Price record that is approved for the course run.
 
-
-
     Args:
         course_run (CourseRun): The CourseRun associated with a potential Flexible Price.
         user (User): the user that potentially has a Flexible Price.
@@ -309,48 +307,9 @@
 
     return False
 
-<<<<<<< HEAD
 @transaction.atomic()
 def update_currency_exchange_rate(rates, currency_descriptions):
-=======
-def is_courseware_flexible_price_approved(course_run, user):
-    """
-    Determines whether the user has a Flexible Price record that is approved for the course run.
-
-
-
-    Args:
-        course_run (CourseRun): The CourseRun associated with a potential Flexible Price.
-        user (User): the user that potentially has a Flexible Price.
-    Returns:
-        boolean:True if the user has a Flexible Price record that is
-                APPROVED or AUTO_APPROVED and assocaited with the CourseRun.
-                False if the user does not have a Flexible Price that is APPROVED or AUTO_APPROVED
-                and associated with the CourseRun.
-    """
-
-    for eligible_courseware in get_ordered_eligible_coursewares(course_run):
-        content_type = ContentType.objects.get_for_model(eligible_courseware)
-        flexible_price = FlexiblePrice.objects.filter(
-            courseware_content_type=content_type,
-            courseware_object_id=eligible_courseware.id,
-            user=user,
-        ).first()
-
-        if (
-            flexible_price
-            and flexible_price.tier.current
-            and flexible_price.status
-            in (FlexiblePriceStatus.APPROVED, FlexiblePriceStatus.AUTO_APPROVED)
-        ):
-            return True
-
-    return False
-
-
-@transaction.atomic
-def update_currency_exchange_rate(latest_rates):
->>>>>>> dded4608
+    
     """
     Updates all CurrencyExchangeRate objects based on the latest rates.
     Args:

import pytest
import random
import pytz

from datetime import datetime, timedelta
from main.test_utils import assert_drf_json_equal
from main.constants import (
    USER_MSG_COOKIE_NAME,
    USER_MSG_TYPE_ENROLL_DUPLICATED,
    USER_MSG_TYPE_COURSE_NON_UPGRADABLE,
)
from main.utils import encode_json_cookie_value
from main.settings import TIME_ZONE
from django.urls import reverse
from django.conf import settings
from django.forms.models import model_to_dict
from rest_framework import status

import operator as op
import reversion
import uuid

from courses.factories import CourseRunFactory
from ecommerce.api import generate_checkout_payload
from ecommerce.discounts import DiscountType
from ecommerce.factories import (
    ProductFactory,
    DiscountFactory,
    BasketItemFactory,
    BasketFactory,
)
from ecommerce.models import (
    Basket,
    BasketItem,
    Order,
    Discount,
    UserDiscount,
    DiscountProduct,
    PendingOrder,
)
from courses.models import PaidCourseRun
from ecommerce.serializers import (
    ProductSerializer,
    BasketSerializer,
    BasketItemSerializer,
    DiscountSerializer,
    BasketWithProductSerializer,
)
from flexiblepricing.api import determine_courseware_flexible_price_discount
from flexiblepricing.constants import FlexiblePriceStatus
from flexiblepricing.factories import FlexiblePriceFactory, FlexiblePriceTierFactory
from users.factories import UserFactory
from mitol.common.utils.datetime import now_in_utc

pytestmark = [pytest.mark.django_db]


@pytest.fixture()
def products():
    with reversion.create_revision():
        return ProductFactory.create_batch(5)


@pytest.fixture()
def discounts():
    return DiscountFactory.create_batch(5)


@pytest.fixture
def user(db):
    """Creates a user"""
    return UserFactory.create()


@pytest.fixture(autouse=True)
def payment_gateway_settings():
    settings.MITOL_PAYMENT_GATEWAY_CYBERSOURCE_SECURITY_KEY = "Test Security Key"
    settings.MITOL_PAYMENT_GATEWAY_CYBERSOURCE_ACCESS_KEY = "Test Access Key"
    settings.MITOL_PAYMENT_GATEWAY_CYBERSOURCE_PROFILE_ID = uuid.uuid4()


@pytest.fixture(autouse=True)
def mock_create_run_enrollments(mocker):
    return mocker.patch("courses.api.create_run_enrollments", autospec=True)


def test_list_products(user_drf_client, products):
    resp = user_drf_client.get(reverse("products_api-list"), {"l": 10, "o": 0})
    resp_products = sorted(resp.json()["results"], key=op.itemgetter("id"))

    assert len(resp_products) == len(products)

    for product, resp_product in zip(products, resp_products):
        assert_drf_json_equal(resp_product, ProductSerializer(product).data)


def test_get_products(user_drf_client, products):
    product = products[random.randrange(0, len(products))]

    resp = user_drf_client.get(
        reverse("products_api-detail", kwargs={"pk": product.id})
    )

    assert_drf_json_equal(resp.json(), ProductSerializer(product).data)


def test_get_products_inactive(user_drf_client, products):
    """Test that Product detail API doesn't return data for inactive product"""
    product = products[random.randrange(0, len(products))]
    product.is_active = False
    product.save()

    resp = user_drf_client.get(
        reverse("products_api-detail", kwargs={"pk": product.id})
    )

    assert_drf_json_equal(resp.json(), {"detail": "Not found."})


def test_get_basket(user_drf_client, user):
    """Test the view that returns a state of Basket"""
    basket = BasketFactory.create(user=user)
    BasketItemFactory.create(basket=basket)
    resp = user_drf_client.get(
        reverse("basket-detail", kwargs={"username": user.username})
    )
    assert_drf_json_equal(resp.json(), BasketSerializer(basket).data)


def test_get_basket_items(user_drf_client, user):
    """Test the view that returns a list of BasketItems in a Basket"""
    basket = BasketFactory.create(user=user)
    basket_item = BasketItemFactory.create(basket=basket)
    basket_item_2 = BasketItemFactory.create(basket=basket)

    # this item belongs to another basket, and should not be in the response
    BasketItemFactory.create()
    resp = user_drf_client.get("/api/baskets/{}/items".format(basket.id), follow=True)
    basket_info = resp.json()
    assert len(basket_info) == 2
    assert_drf_json_equal(
        resp.json(),
        [
            BasketItemSerializer(basket_item).data,
            BasketItemSerializer(basket_item_2).data,
        ],
    )


def test_delete_basket_item(user_drf_client, user):
    """Test the view to delete item from the basket"""
    basket_item = BasketItemFactory.create(basket__user=user)
    basket = basket_item.basket
    assert basket.basket_items.count() == 1
    user_drf_client.delete(
        "/api/baskets/{}/items/{}/".format(user.username, basket_item.id),
        content_type="application/json",
    )
    assert BasketItem.objects.filter(basket=basket).count() == 0


def test_add_basket_item(user_drf_client, user):
    """Test the view to add a new item into the Basket"""
    new_product = ProductFactory.create()
    basket = BasketFactory.create(user=user)
    BasketItemFactory.create(basket=basket)
    assert BasketItem.objects.filter(basket__user=user).count() == 1

    user_drf_client.post(
        "/api/baskets/{}/items/".format(basket.id),
        data={"product": new_product.id},
        follow=True,
    )
    assert BasketItem.objects.filter(basket__user=user).count() == 2


def create_basket(user, products):
    """
    Bootstraps a basket with a product in it for testing the discount
    redemption APIs
    TODO: this should probably just be a factory
    """
    basket = Basket(user=user)
    basket.save()

    basket_item = BasketItem(
        product=products[random.randrange(0, len(products))], basket=basket, quantity=1
    )
    basket_item.save()

    return basket


def create_basket_with_product(user, product):
    """
    Bootstraps a basket with a specific product in it
    """
    basket = Basket(user=user)
    basket.save()

    basket_item = BasketItem(product=product, basket=basket, quantity=1)
    basket_item.save()

    return basket


@pytest.mark.parametrize("try_flex_pricing_discount", [True, False])
def test_redeem_discount(
    user, user_drf_client, products, discounts, try_flex_pricing_discount
):
    """
    Bootstraps a basket (see create_basket) and then attempts to redeem a
    discount on it. Should get back a success message. (The API call returns an
    ID so this doesn't just do json_equal.)

    The try_flex_pricing_discount sets whether or not the discount should be
    flagged to be used with a Flexible Pricing tier. If it is, then the
    redemption attempt should fail.
    """
    basket = create_basket(user, products)

    assert basket is not None
    assert len(basket.basket_items.all()) > 0

    discount = discounts[random.randrange(0, len(discounts))]

    if try_flex_pricing_discount:
        discount.for_flexible_pricing = True
        discount.save()
        discount.refresh_from_db()

    resp = user_drf_client.post(
        reverse("checkout_api-redeem_discount"), {"discount": discount.discount_code}
    )

    resp_json = resp.json()

    if try_flex_pricing_discount:
        assert "not found" in resp_json
    else:
        assert "message" in resp_json
        assert resp_json["message"] == "Discount applied"


@pytest.mark.parametrize("try_product_discount", [True, False])
def test_redeem_product_discount(
    user, user_drf_client, products, discounts, try_product_discount
):
    """
    Bootstraps a basket (see create_basket) and then attempts to redeem a
    discount on it that is linked to an existing product. The result depends
    on try_product_discount.

    The try_product_discount parameter sets whether or not the discount should
    apply to the product that gets generated. If True, the discount application
    should succeed. If False, it won't.
    """
    basket = create_basket(user, products)

    assert basket is not None
    assert len(basket.basket_items.all()) > 0

    discount = discounts[random.randrange(0, len(discounts))]

    if try_product_discount:
        discount_product = DiscountProduct(
            discount=discount, product=basket.basket_items.first().product
        ).save()
        discount.refresh_from_db()
    else:
        new_product = ProductFactory.create()
        discount_product = DiscountProduct(
            discount=discount, product=new_product
        ).save()
        discount.refresh_from_db()

    resp = user_drf_client.post(
        reverse("checkout_api-redeem_discount"), {"discount": discount.discount_code}
    )

    resp_json = resp.json()

    if try_product_discount:
        assert "message" in resp_json
        assert resp_json["message"] == "Discount applied"
    else:
        assert "not found" in resp_json


def test_redeem_discount_with_higher_discount(
    user, user_drf_client, products, discounts
):
    """
    Bootstraps a basket (see create_basket) and then attempts to redeem a
    discount on it. Should get back a success message. (The API call returns an
    ID so this doesn't just do json_equal.)
    """
    product = products[random.randrange(0, len(products), 1)]
    course = product.purchasable_object.course
    tier = FlexiblePriceTierFactory.create(
        courseware_object=course,
        income_threshold_usd=25000,
        current=True,
        discount__amount=50,
    )
    flexible_price = FlexiblePriceFactory.create(
        income_usd=50000,
        country_of_income="US",
        user=user,
        courseware_object=course,
        status=FlexiblePriceStatus.APPROVED,
        tier=tier,
    )
    basket = create_basket(user, [product])

    assert basket is not None
    assert len(basket.basket_items.all()) > 0

    discount = discounts[random.randrange(0, len(discounts))]

    # check flexible price discount is applied
    resp = user_drf_client.get(reverse("checkout_api-cart"))
    resp_json = resp.json()
    assert (
        float(resp_json["discounts"][0]["redeemed_discount"]["amount"])
        == tier.discount.amount
    )

    resp = user_drf_client.post(
        reverse("checkout_api-redeem_discount"), {"discount": discount.discount_code}
    )
    assert "message" in resp.json()
    resp_json = resp.json()
    assert resp_json["message"] == "Discount applied"

    # check flexible price discount is applied
    flexible_discounted_price = DiscountType.get_discounted_price(
        [tier.discount], product
    )
    discounted_price = DiscountType.get_discounted_price([discount], product)
    resp = user_drf_client.get(reverse("checkout_api-cart"))
    resp_json = resp.json()

    resolved_discount_amount = (
        tier.discount.amount
        if flexible_discounted_price < discounted_price
        else discount.amount
    )

    assert (
        float(resp_json["discounts"][0]["redeemed_discount"]["amount"])
        == resolved_discount_amount
    )


<<<<<<< HEAD
=======
@pytest.mark.parametrize(
    "time, expects", [["valid", True], ["past", False], ["future", False]]
)
def test_redeem_time_limited_discount(
    user, user_drf_client, products, discounts, time, expects
):
    """
    Bootstraps a basket (see create_basket) and then attempts to redeem a
    discount on it. The result will depend on whether or not the discount is
    valid for the current time.
    """
    basket = create_basket(user, products)

    assert basket is not None
    assert len(basket.basket_items.all()) > 0

    discount = discounts[random.randrange(0, len(discounts))]

    check_delta = timedelta(days=30)

    if time == "valid":
        discount.activation_date = datetime.now(pytz.timezone(TIME_ZONE)) - check_delta
        discount.expiration_date = datetime.now(pytz.timezone(TIME_ZONE)) + check_delta
    elif time == "past":
        discount.activation_date = (
            datetime.now(pytz.timezone(TIME_ZONE)) - check_delta - check_delta
        )
        discount.expiration_date = datetime.now(pytz.timezone(TIME_ZONE)) - check_delta
    elif time == "future":
        discount.activation_date = datetime.now(pytz.timezone(TIME_ZONE)) + check_delta
        discount.expiration_date = (
            datetime.now(pytz.timezone(TIME_ZONE)) + check_delta + check_delta
        )

    discount.save()
    discount.refresh_from_db()

    resp = user_drf_client.post(
        reverse("checkout_api-redeem_discount"), {"discount": discount.discount_code}
    )

    resp_json = resp.json()

    if expects:
        assert "message" in resp_json
        assert resp_json["message"] == "Discount applied"
    else:
        assert "not found" in resp_json


def test_clear_discounts(user, user_drf_client, products, discounts):
    """
    Bootstraps a basket (see create_basket) and then attempts to redeem a
    discount on it, then clears it. Should get back a success message.
    """
    test_redeem_discount(user, user_drf_client, products, discounts, False)

    resp = user_drf_client.post(reverse("checkout_api-clear_discount"))

    assert resp.json() == "Discounts cleared"


>>>>>>> c249ed4a
def test_start_checkout(user, user_drf_client, products):
    """
    Hits the start checkout view, which should create an Order record
    and its associated line items.
    """
    basket = create_basket(user, products)

    resp = user_drf_client.post(reverse("checkout_api-start_checkout"))

    # if there's not a payload in here, something went wrong
    assert "payload" in resp.json()

    order = Order.objects.filter(purchaser=user).get()

    assert order.state == Order.STATE.PENDING


def test_start_checkout_with_discounts(user, user_drf_client, products, discounts):
    """
    Applies a discount, then hits the start checkout view, which should create
    an Order record and its associated line items.
    """
    test_redeem_discount(user, user_drf_client, products, discounts, False)

    resp = user_drf_client.post(reverse("checkout_api-start_checkout"))

    # if there's not a payload in here, something went wrong
    assert "payload" in resp.json()

    order = Order.objects.filter(purchaser=user).get()

    assert order.state == Order.STATE.PENDING


def test_start_checkout_with_invalid_discounts(user, user_client, products, discounts):
    """
    Applies a discount, invalidates all the discounts, then hits the start
    checkout view, which should return an error.
    """
    check_delta = timedelta(days=30)

    test_redeem_discount(user, user_client, products, discounts, False)

    for discount in discounts:
        discount.activation_date = (
            datetime.now(pytz.timezone(TIME_ZONE)) - check_delta - check_delta
        )
        discount.expiration_date = datetime.now(pytz.timezone(TIME_ZONE)) - check_delta
        discount.save()
        discount.refresh_from_db()

    resp = user_client.get(reverse("checkout_interstitial_page"))

    assert resp.status_code == 302


@pytest.mark.parametrize(
    "decision, expected_redirect_url, expected_state, basket_exists",
    [
        ("CANCEL", reverse("cart"), Order.STATE.CANCELED, True),
        ("DECLINE", reverse("cart"), Order.STATE.DECLINED, True),
        ("ERROR", reverse("cart"), Order.STATE.ERRORED, True),
        ("REVIEW", reverse("user-dashboard"), Order.STATE.PENDING, True),
        ("ACCEPT", reverse("user-dashboard"), Order.STATE.FULFILLED, False),
    ],
)
def test_checkout_result(
    user,
    user_client,
    api_client,
    mocker,
    products,
    decision,
    expected_redirect_url,
    expected_state,
    basket_exists,
):
    """
    Generates an order (using the API endpoint) and then cancels it using the endpoint.
    There shouldn't be any PendingOrders after that happens.
    """
    mocker.patch(
        "mitol.payment_gateway.api.PaymentGateway.validate_processor_response",
        return_value=True,
    )
    basket = create_basket(user, products)

    resp = user_client.post(reverse("checkout_api-start_checkout"))

    payload = resp.json()["payload"]
    payload = {
        **{f"req_{key}": value for key, value in payload.items()},
        "decision": decision,
        "message": "payment processor message",
    }

    # Load the pending order from the DB(factory) - should match the ref# in
    # the payload we get back

    order = Order.objects.get(state=Order.STATE.PENDING, purchaser=user)

    assert order.reference_number == payload["req_reference_number"]

    # This is kind of cheating - CyberSource will send back a payload that is
    # signed, but here we're just passing the payload as we got it back from
    # the start checkout call.

    resp = user_client.post(reverse("checkout-result-callback"), payload)
    assert resp.status_code == 302
    assert resp.url == expected_redirect_url
    print(resp.cookies)

    resp = api_client.post(reverse("checkout_result_api"), payload)

    # checkout_result_api will always respond with a 200 unless validate_processor_response returns false
    assert resp.status_code == 200

    order.refresh_from_db()

    if decision == "REVIEW":
        assert order.is_review

        # create a new basket and then resubmit for acceptance
        # basket should be extant afterwards
        # also create a new batch of products
        #  - otherwise it might select one that's being used in the old basket
        new_products = ProductFactory.create_batch(5)
        basket = create_basket(user, new_products)

        payload["decision"] = "ACCEPT"
        resp = user_client.post(reverse("checkout-result-callback"), payload)
        assert resp.status_code == 302
        assert resp.url == expected_redirect_url

        # test if course run is recorded in PaidCourseRun for fulfilled order
        course_run = order.purchased_runs[0]
        paid_courserun_count = PaidCourseRun.objects.filter(
            order=order, course_run=course_run, user=order.purchaser
        ).count()
        assert paid_courserun_count == 1

    elif decision == "ACCEPT":

        # test if course run is recorded in PaidCourseRun for review order
        course_run = order.purchased_runs[0]
        paid_courserun_count = PaidCourseRun.objects.filter(
            order=order, course_run=course_run, user=order.purchaser
        ).count()
        assert paid_courserun_count == 1

    else:
        assert order.state == expected_state

        # there should be no record in PaidCourseRun if order is in other states
        course_run = order.purchased_runs[0]
        paid_courserun_count = PaidCourseRun.objects.filter(
            order=order, course_run=course_run, user=order.purchaser
        ).count()
        assert paid_courserun_count == 0

    assert Basket.objects.filter(id=basket.id).exists() is basket_exists


@pytest.mark.parametrize(
    "cart_exists, cart_empty", [(True, False), (True, True), (False, True)]
)
@pytest.mark.parametrize("is_external_checkout", [True, False])
def test_checkout_product(
    user, user_client, cart_exists, cart_empty, is_external_checkout
):
    """
    Verifies that both /cart/add?product_id=? and /cart/add?course_id=? url adds the product to the cart
    and redirect to checkout
    """
    basket = BasketFactory.create() if cart_exists else None
    if not cart_empty:
        BasketItemFactory.create(basket=basket)

    product = ProductFactory.create()

    # Case 1: For in app checkout we have the product id at hand so this API is called with "product_id"
    # Case 2: For external checkout e.g. edX we only have Course Id so this api is called with "course_id" which is then
    # converted into product
    if is_external_checkout:
        course_run = CourseRunFactory.create()
        course_run.products.add(product)
        api_payload = {"course_id": course_run.courseware_id}
    else:
        api_payload = {"product_id": product.id}

    resp = user_client.get(reverse("checkout-product"), api_payload)
    assert resp.status_code == 302
    assert resp.url == reverse("cart")

    basket = Basket.objects.get(user=user)

    assert [item.product for item in basket.basket_items.all()] == [product]


@pytest.mark.parametrize(
    "cart_exists, cart_empty, expected_status, expected_message",
    [
        (False, True, status.HTTP_406_NOT_ACCEPTABLE, "No basket"),
        (True, True, status.HTTP_406_NOT_ACCEPTABLE, "No product in basket"),
        (True, False, status.HTTP_200_OK, ""),
    ],
)
def test_checkout_product_cart(
    user, user_drf_client, cart_exists, cart_empty, expected_status, expected_message
):
    """
    Verifies that cart/ works the way it is expected and generates proper responses/data in the cart page
    """
    basket = None

    if cart_exists:
        basket = BasketFactory.create(user=user)

    if not cart_empty:
        BasketItemFactory.create(basket=basket)

    resp = user_drf_client.get(reverse("checkout_api-cart"))
    assert resp.status_code == expected_status

    if cart_empty:
        assert resp.data == expected_message
    else:
        assert_drf_json_equal(resp.json(), BasketWithProductSerializer(basket).data)


def test_discount_rest_api(admin_drf_client, user_drf_client):
    """
    Checks that the admin REST API is only accessible by an admin
    user, and then checks basic functionality (list, retrieve, create).
    """
    discount = DiscountFactory.create()
    discount_payload = model_to_dict(discount)
    discount_payload["discount_code"] += "Test"
    discount_payload["id"] = None

    # checking permissions - these should return 403

    resp = user_drf_client.get(reverse("discounts_api-list"))
    assert resp.status_code == 403

    resp = user_drf_client.get(
        reverse("discounts_api-detail", kwargs={"pk": discount.id})
    )
    assert resp.status_code == 403

    resp = user_drf_client.post(reverse("discounts_api-list"), discount_payload)
    assert resp.status_code == 403

    resp = user_drf_client.patch(
        reverse("discounts_api-detail", kwargs={"pk": discount.id}), discount_payload
    )
    assert resp.status_code == 403

    resp = user_drf_client.delete(
        reverse("discounts_api-detail", kwargs={"pk": discount.id})
    )
    assert resp.status_code == 403

    # checking CRUD ops

    resp = admin_drf_client.get(reverse("discounts_api-list"))
    data = resp.json()

    assert resp.status_code == 200
    assert len(resp.json()) >= 1
    assert data["results"][0]["id"] == discount.id

    resp = admin_drf_client.get(
        reverse("discounts_api-detail", kwargs={"pk": discount.id})
    )
    data = resp.json()

    assert resp.status_code == 200
    assert data["id"] == discount.id

    resp = admin_drf_client.post(reverse("discounts_api-list"), discount_payload)
    data = resp.json()

    assert resp.status_code == 201
    assert data["discount_code"] == discount_payload["discount_code"]
    assert data["id"] is not None

    data["discount_code"] = "New Discount Code"
    discount_payload = data

    resp = admin_drf_client.patch(
        reverse("discounts_api-detail", kwargs={"pk": discount_payload["id"]}),
        discount_payload,
    )
    data = resp.json()

    assert resp.status_code == 200
    assert_drf_json_equal(resp.json(), DiscountSerializer(discount_payload).data)

    resp = admin_drf_client.delete(
        reverse("discounts_api-detail", kwargs={"pk": discount_payload["id"]})
    )

    assert resp.status_code == 204
    assert Discount.objects.filter(pk=discount_payload["id"]).count() == 0


def test_discount_redemptions_api(
    user, products, discounts, admin_drf_client, user_drf_client
):
    """
    Tests pulling redemeptions from a discount after submitting an order with
    one in it.
    """

    discount = discounts[random.randrange(0, len(discounts))]

    # permissions testing
    resp = user_drf_client.get(
        reverse("discounts_api-detail", kwargs={"pk": discount.id})
    )
    assert resp.status_code == 403

    resp = user_drf_client.get(f"/api/v0/discounts/{discount.id}/redemptions/")
    assert resp.status_code == 403

    # create basket with discount, then check for redemptions

    basket = create_basket(user, products)

    resp = user_drf_client.post(
        reverse("checkout_api-redeem_discount"), {"discount": discount.discount_code}
    )

    assert resp.status_code == 200

    resp = user_drf_client.post(reverse("checkout_api-start_checkout"))

    assert resp.status_code == 200

    resp = admin_drf_client.get(f"/api/v0/discounts/{discount.id}/redemptions/")
    assert resp.status_code == 200

    results = resp.json()
    assert results["count"] > 0


def test_user_discounts_api(user_drf_client, admin_drf_client, discounts, user):
    """
    Tests retrieving and creating user discounts via the API.
    """

    discount = discounts[random.randrange(0, len(discounts))]

    # permissions testing

    resp = user_drf_client.get(
        reverse("discounts_api-detail", kwargs={"pk": discount.id})
    )
    assert resp.status_code == 403

    resp = user_drf_client.get(f"/api/v0/discounts/{discount.id}/assignees/")
    assert resp.status_code == 403

    # create a user discount using the model first

    user_discount = UserDiscount(discount=discount, user=user)
    user_discount.save()

    resp = admin_drf_client.get(f"/api/v0/discounts/{discount.id}/assignees/")
    assert resp.status_code == 200

    data = resp.json()
    assert data["count"] > 0

    # try to post a user discount - that should also work
    discount = DiscountFactory.create()

    resp = admin_drf_client.post(
        reverse("userdiscounts_api-list"), {"discount": discount.id, "user": user.id}
    )
    assert resp.status_code >= 200 and resp.status_code < 300

    resp = admin_drf_client.get(f"/api/v0/discounts/{discount.id}/assignees/")
    assert resp.status_code == 200

    data = resp.json()
    assert data["count"] > 0


def test_paid_and_unpaid_courserun_checkout(
    user, user_client, user_drf_client, products
):
    """
    Tests checking out a paid or unpaid course run:
     - If a course run is already paid, it should redirect to cart with 302 status code including a user message in the response cookies
     - Otherwise, it should be successful with 200 status code
    """
    product = products[0]
    basket = create_basket_with_product(user, product)
    order = PendingOrder.create_from_basket(basket)
    order.fulfill({"result": "Payment succeeded"})
    order.save()

    basket.delete()

    # recreate basket with the same product and then call checkout/to_payment
    basket = create_basket_with_product(user, product)
    resp = user_client.get(reverse("checkout_interstitial_page"))
    assert resp.status_code == 302
    assert resp.url == reverse("cart")
    assert USER_MSG_COOKIE_NAME in resp.cookies
    assert resp.cookies[USER_MSG_COOKIE_NAME].value == encode_json_cookie_value(
        {"type": USER_MSG_TYPE_ENROLL_DUPLICATED}
    )

    basket.delete()

    unpaid_product = products[1]
    # create basket with different unpaid product
    basket = create_basket_with_product(user, unpaid_product)
    resp = user_client.get(reverse("checkout_interstitial_page"))
    assert resp.status_code == 200


@pytest.mark.parametrize(
    "decision, expected_state, basket_exists",
    [
        ("CANCEL", Order.STATE.CANCELED, True),
        ("DECLINE", Order.STATE.DECLINED, True),
        ("ERROR", Order.STATE.ERRORED, True),
        ("REVIEW", Order.STATE.PENDING, True),
        ("ACCEPT", Order.STATE.FULFILLED, False),
    ],
)
def test_checkout_api_result(
    user,
    user_client,
    api_client,
    mocker,
    products,
    decision,
    expected_state,
    basket_exists,
):
    """
    Tests the proper handling of an order after receiving a valid Cybersource payment response.
    """
    mocker.patch(
        "mitol.payment_gateway.api.PaymentGateway.validate_processor_response",
        return_value=True,
    )
    basket = create_basket(user, products)

    resp = user_client.post(reverse("checkout_api-start_checkout"))

    payload = resp.json()["payload"]
    payload = {
        **{f"req_{key}": value for key, value in payload.items()},
        "decision": decision,
        "message": "payment processor message",
    }

    # Load the pending order from the DB(factory) - should match the ref# in
    # the payload we get back

    order = Order.objects.get(state=Order.STATE.PENDING, purchaser=user)

    assert order.reference_number == payload["req_reference_number"]

    # This is kind of cheating - CyberSource will send back a payload that is
    # signed, but here we're just passing the payload as we got it back from
    # the start checkout call.

    resp = api_client.post(reverse("checkout_result_api"), payload)

    # checkout_result_api will always respond with a 200 unless validate_processor_response returns false
    assert resp.status_code == 200

    order.refresh_from_db()

    if decision == "REVIEW":
        assert order.is_review

        # create a new basket and then resubmit for acceptance
        # basket should be extant afterwards
        # also create a new batch of products
        #  - otherwise it might select one that's being used in the old basket
        new_products = ProductFactory.create_batch(5)
        basket = create_basket(user, new_products)

        payload["decision"] = "ACCEPT"
        resp = api_client.post(reverse("checkout_result_api"), payload)
        assert resp.status_code == 200

        # test if course run is recorded in PaidCourseRun for fulfilled order
        course_run = order.purchased_runs[0]
        paid_courserun_count = PaidCourseRun.objects.filter(
            order=order, course_run=course_run, user=order.purchaser
        ).count()
        assert paid_courserun_count == 1

    elif decision == "ACCEPT":

        # test if course run is recorded in PaidCourseRun for review order
        course_run = order.purchased_runs[0]
        paid_courserun_count = PaidCourseRun.objects.filter(
            order=order, course_run=course_run, user=order.purchaser
        ).count()
        assert paid_courserun_count == 1

    else:
        assert order.state == expected_state

        # there should be no record in PaidCourseRun if order is in other states
        course_run = order.purchased_runs[0]
        paid_courserun_count = PaidCourseRun.objects.filter(
            order=order, course_run=course_run, user=order.purchaser
        ).count()
        assert paid_courserun_count == 0

    assert Basket.objects.filter(id=basket.id).exists() is basket_exists


def test_checkout_api_result_verification_failure(
    user_client,
    api_client,
    mocker,
    user,
    products,
):
    """
    Tests the failure of verifying of messages from expected from Cybersource.
    """
    mocker.patch(
        "mitol.payment_gateway.api.PaymentGateway.validate_processor_response",
        return_value=False,
    )

    create_basket(user, products)
    resp = user_client.post(reverse("checkout_api-start_checkout"))

    payload = resp.json()["payload"]
    payload = {
        **{f"req_{key}": value for key, value in payload.items()},
        "decision": Order.STATE.PENDING,
        "message": "payment processor message",
    }

    resp = api_client.post(reverse("checkout_result_api"), payload)

    # checkout_result_api will always respond with a 403 if validate_processor_response returns False
    assert resp.status_code == 403


@pytest.mark.parametrize(
    "upgrade_deadline, status_code",
    [
        (now_in_utc() - timedelta(days=1), 302),
        (now_in_utc() + timedelta(days=1), 200),
        (None, 200),
    ],
)
def test_non_upgradable_courserun_checkout(
    user, user_client, user_drf_client, products, upgrade_deadline, status_code
):
    """
    Tests that checking out with upgradable and non-upgradable course transitions the checkout with right state
    """
    product = products[0]
    product.purchasable_object = CourseRunFactory.create(
        upgrade_deadline=upgrade_deadline
    )
    product.save()

    create_basket_with_product(user, product)

    resp = user_client.get(reverse("checkout_interstitial_page"))
    assert resp.status_code == status_code

    # In case of 302, the the user
    if status_code == 302:
        assert resp.url == reverse("cart")
        assert USER_MSG_COOKIE_NAME in resp.cookies
        assert resp.cookies[USER_MSG_COOKIE_NAME].value == encode_json_cookie_value(
            {"type": USER_MSG_TYPE_COURSE_NON_UPGRADABLE}
        )<|MERGE_RESOLUTION|>--- conflicted
+++ resolved
@@ -353,8 +353,6 @@
     )
 
 
-<<<<<<< HEAD
-=======
 @pytest.mark.parametrize(
     "time, expects", [["valid", True], ["past", False], ["future", False]]
 )
@@ -417,7 +415,6 @@
     assert resp.json() == "Discounts cleared"
 
 
->>>>>>> c249ed4a
 def test_start_checkout(user, user_drf_client, products):
     """
     Hits the start checkout view, which should create an Order record

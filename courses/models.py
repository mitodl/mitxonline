--- conflicted
+++ resolved
@@ -714,35 +714,7 @@
             return False
         return self.end_date < now_in_utc()
 
-<<<<<<< HEAD
-    @cached_property
-    def is_enrollable(self):
-        """
-        Checks if the course is not beyond its enrollment period
-
-
-        Returns:
-            boolean: True if enrollment period has begun but not ended
-        """
-        now = now_in_utc()
-        return (self.enrollment_end is None or self.enrollment_end > now) and (
-            self.enrollment_start is None or self.enrollment_start <= now
-        )
-
-    @cached_property
-    def is_unexpired(self):
-        """
-        Checks if the course is not expired
-
-        Returns:
-            boolean: True if course is not expired
-        """
-        return not self.is_past and self.is_enrollable
-
-    @cached_property
-=======
-    @property
->>>>>>> 50e4711e
+    @property
     def is_in_progress(self) -> bool:
         """
         Returns True if the course run has started and has not yet ended
@@ -763,8 +735,6 @@
         return self.upgrade_deadline is None or (self.upgrade_deadline > now_in_utc())
 
     @cached_property
-<<<<<<< HEAD
-=======
     def is_enrollable(self):
         """
         Determines if a run is enrollable
@@ -779,7 +749,6 @@
         )
 
     @property
->>>>>>> 50e4711e
     def courseware_url(self):
         """
         Full URL for this CourseRun as it exists in the courseware

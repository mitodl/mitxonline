# pylint: disable=too-many-lines
"""
Django settings for main.
"""

import logging
import os
import platform
from datetime import timedelta
from urllib.parse import urljoin, urlparse

import cssutils
import dj_database_url
from celery.schedules import crontab
from django.core.exceptions import ImproperlyConfigured
from mitol.apigateway.settings import *
from mitol.common.envs import (
    get_bool,
    get_delimited_list,
    get_features,
    get_int,
    get_string,
    import_settings_modules,
)
from mitol.google_sheets.settings.google_sheets import *  # noqa: F403
from mitol.google_sheets_deferrals.settings.google_sheets_deferrals import *  # noqa: F403
from mitol.google_sheets_refunds.settings.google_sheets_refunds import *  # noqa: F403
from redbeat import RedBeatScheduler

from main.celery_utils import OffsettingSchedule
from main.sentry import init_sentry
from openapi.settings_spectacular import open_spectacular_settings
<<<<<<< HEAD
from mitol.apigateway.settings import (
    MITOL_APIGATEWAY_ALLOWED_REDIRECT_HOSTS,
    MITOL_APIGATEWAY_DEFAULT_POST_LOGOUT_DEST,
    MITOL_APIGATEWAY_DISABLE_MIDDLEWARE,
    MITOL_APIGATEWAY_LOGOUT_URL,
    MITOL_APIGATEWAY_USERINFO_CREATE,
    MITOL_APIGATEWAY_USERINFO_ID_SEARCH_FIELD,
    MITOL_APIGATEWAY_USERINFO_MODEL_MAP,
    MITOL_APIGATEWAY_USERINFO_UPDATE,
)
=======
>>>>>>> e9982118

VERSION = "0.114.1"

log = logging.getLogger()

# set log level on cssutils - should be fairly high or it will log messages for Outlook-specific styling
cssutils.log.setLevel(logging.CRITICAL)

ENVIRONMENT = get_string(
    name="MITX_ONLINE_ENVIRONMENT",
    default="dev",
    description="The execution environment that the app is in (e.g. dev, staging, prod)",
    required=True,
)
# this is only available to heroku review apps
HEROKU_APP_NAME = get_string(
    name="HEROKU_APP_NAME", default=None, description="The name of the review app"
)

# initialize Sentry before doing anything else so we capture any config errors
SENTRY_DSN = get_string(
    name="SENTRY_DSN", default="", description="The connection settings for Sentry"
)
SENTRY_LOG_LEVEL = get_string(
    name="SENTRY_LOG_LEVEL", default="ERROR", description="The log level for Sentry"
)
init_sentry(
    dsn=SENTRY_DSN,
    environment=ENVIRONMENT,
    version=VERSION,
    send_default_pii=True,
    log_level=SENTRY_LOG_LEVEL,
    heroku_app_name=HEROKU_APP_NAME,
)

# Build paths inside the project like this: os.path.join(BASE_DIR, ...)
BASE_DIR = os.path.dirname(os.path.dirname(os.path.abspath(__file__)))  # noqa: PTH100, PTH120

SITE_BASE_URL = get_string(
    name="MITX_ONLINE_BASE_URL",
    default=None,
    description="Base url for the application in the format PROTOCOL://HOSTNAME[:PORT]",
    required=True,
)

# SECURITY WARNING: keep the secret key used in production secret!
SECRET_KEY = get_string(
    name="SECRET_KEY", default=None, description="Django secret key.", required=True
)

# SECURITY WARNING: don't run with debug turned on in production!
DEBUG = get_bool(
    name="DEBUG",
    default=False,
    dev_only=True,
    description="Set to True to enable DEBUG mode. Don't turn on in production.",
)

ALLOWED_HOSTS = ["*"]

CSRF_TRUSTED_ORIGINS = get_delimited_list(
    name="CSRF_TRUSTED_ORIGINS",
    default=[],
    description="Comma separated string of trusted domains that should be CSRF exempt",
)

CORS_ALLOWED_ORIGINS = get_delimited_list(
    name="CORS_ALLOWED_ORIGINS",
    default=[],
    description="Comma separated string of trusted domains that should be allowed for CORS",
)

CORS_ALLOW_CREDENTIALS = get_bool(
    name="CORS_ALLOW_CREDENTIALS",
    default=True,
    description="Allow cookies to be sent in cross-site HTTP requests",
)

SECURE_SSL_REDIRECT = get_bool(
    name="MITX_ONLINE_SECURE_SSL_REDIRECT",
    default=True,
    description="Application-level SSL redirect setting.",
)

SECURE_SSL_HOST = get_string(
    name="MITX_ONLINE_SECURE_SSL_HOST",
    default=None,
    description="Hostame to redirect non-secure requests to. "
    "Overrides value from HOST header.",
)

WEBPACK_LOADER = {
    "DEFAULT": {
        "CACHE": not DEBUG,
        "STATS_FILE": os.path.join(BASE_DIR, "webpack-stats/default.json"),  # noqa: PTH118
        "POLL_INTERVAL": 0.1,
        "TIMEOUT": None,
        "IGNORE": [r".+\.hot-update\.+", r".+\.js\.map"],
    },
    "STAFF_DASHBOARD": {
        "CACHE": not DEBUG,
        "STATS_FILE": os.path.join(BASE_DIR, "webpack-stats/staff-dashboard.json"),  # noqa: PTH118
        "POLL_INTERVAL": 0.1,
        "TIMEOUT": None,
        "IGNORE": [r".+\.hot-update\.+", r".+\.js\.map"],
    },
}

SITE_ID = get_string(
    name="MITX_ONLINE_SITE_ID",
    default=1,
    description="The default site id for django sites framework",
)

# configure a custom user model
AUTH_USER_MODEL = "users.User"

# Application definition
INSTALLED_APPS = (
    "django.contrib.admin",
    "django.contrib.auth",
    "django.contrib.contenttypes",
    "django.contrib.sessions",
    "django.contrib.messages",
    "django.contrib.staticfiles",
    "django.contrib.humanize",
    "django.contrib.sites",
    "django_user_agents",
    "social_django",
    "oauth2_provider",
    "rest_framework",
    "anymail",
    "django_filters",
    "corsheaders",
    "webpack_loader",
    # WAGTAIL
    "wagtail.contrib.forms",
    "wagtail.contrib.redirects",
    "wagtail.embeds",
    "wagtail.sites",
    "wagtail.users",
    "wagtail.snippets",
    "wagtail.documents",
    "wagtail.images",
    "wagtail.search",
    "wagtail.admin",
    "wagtailmetadata",
    "wagtail",
    "modelcluster",
    "taggit",
    # django-robots
    "robots",
    # django-reversion
    "reversion",
    # django-treebeard
    "treebeard",
    # Put our apps after this point
    "main",
    "authentication",
    "courses",
    "hubspot_sync",
    "mail.apps.MailApp",
    "users",
    "cms",
    "sheets",
    # "compliance",
    "openedx",
    # must be after "users" to pick up custom user model
    "hijack",
    "hijack.contrib.admin",
    "ecommerce",
    "flexiblepricing",
    "micromasters_import",
    # ol-django apps, must be after this project's apps for template precedence
    "mitol.common.apps.CommonApp",
    "mitol.google_sheets.apps.GoogleSheetsApp",
    "mitol.google_sheets_refunds.apps.GoogleSheetsRefundsApp",
    "mitol.google_sheets_deferrals.apps.GoogleSheetsDeferralsApp",
    # "mitol.digitalcredentials.apps.DigitalCredentialsApp",
    "mitol.hubspot_api",
    "mitol.mail.apps.MailApp",
    "mitol.authentication.apps.TransitionalAuthenticationApp",
    "mitol.payment_gateway.apps.PaymentGatewayApp",
    "mitol.olposthog.apps.OlPosthog",
    # "mitol.oauth_toolkit_extensions.apps.OAuthToolkitExtensionsApp",
    "viewflow",
    "openapi",
    "drf_spectacular",
    "mitol.apigateway.apps.ApigatewayApp",
)
# Only include the seed data app if this isn't running in prod
# if ENVIRONMENT not in ("production", "prod"):
#     INSTALLED_APPS += ("localdev.seed",)  # noqa: ERA001

MIDDLEWARE = (
    "django.middleware.security.SecurityMiddleware",
    "django.contrib.sessions.middleware.SessionMiddleware",
    "oauth2_provider.middleware.OAuth2TokenMiddleware",
    "corsheaders.middleware.CorsMiddleware",
    "django.middleware.common.CommonMiddleware",
    "django.middleware.csrf.CsrfViewMiddleware",
    "django.contrib.auth.middleware.AuthenticationMiddleware",
    "django.contrib.messages.middleware.MessageMiddleware",
    "django.middleware.clickjacking.XFrameOptionsMiddleware",
    "django.contrib.sites.middleware.CurrentSiteMiddleware",
    "django_user_agents.middleware.UserAgentMiddleware",
    "hijack.middleware.HijackUserMiddleware",
    "main.middleware.CachelessAPIMiddleware",
    "wagtail.contrib.redirects.middleware.RedirectMiddleware",
    "mitol.apigateway.middleware.ApisixUserMiddleware",
)

# enable the nplusone profiler only in debug mode
if DEBUG:
    INSTALLED_APPS += ("nplusone.ext.django",)
    MIDDLEWARE += ("nplusone.ext.django.NPlusOneMiddleware",)

SESSION_ENGINE = "django.contrib.sessions.backends.signed_cookies"

LOGIN_REDIRECT_URL = "/"
LOGIN_URL = "/signin"
LOGOUT_REDIRECT_URL = get_string(
    name="LOGOUT_REDIRECT_URL",
    default="/",
    description="Url to redirect to after logout, typically Open edX's own logout url",
)

ROOT_URLCONF = "main.urls"

TEMPLATES = [
    {
        "BACKEND": "django.template.backends.django.DjangoTemplates",
        "DIRS": [os.path.join(BASE_DIR, "templates")],  # noqa: PTH118
        "APP_DIRS": True,
        "OPTIONS": {
            "context_processors": [
                "django.template.context_processors.debug",
                "django.template.context_processors.request",
                "django.contrib.auth.context_processors.auth",
                "django.contrib.messages.context_processors.messages",
                "social_django.context_processors.backends",
                "social_django.context_processors.login_redirect",
                "main.context_processors.api_keys",
                "main.context_processors.configuration_context",
            ]
        },
    }
]

WSGI_APPLICATION = "main.wsgi.application"


# Database
# https://docs.djangoproject.com/en/2.0/ref/settings/#databases
DEFAULT_DATABASE_CONFIG = dj_database_url.parse(
    get_string(
        name="DATABASE_URL",
        default="sqlite:///{0}".format(os.path.join(BASE_DIR, "db.sqlite3")),  # noqa: PTH118, UP030
        description="The connection url to the Postgres database",
        required=True,
        write_app_json=False,
    )
)
DEFAULT_DATABASE_CONFIG["CONN_MAX_AGE"] = get_int(
    name="MITX_ONLINE_DB_CONN_MAX_AGE",
    default=0,
    description="Maximum age of connection to Postgres in seconds",
)
# If True, disables server-side database cursors to prevent invalid cursor errors when using pgbouncer
DEFAULT_DATABASE_CONFIG["DISABLE_SERVER_SIDE_CURSORS"] = get_bool(
    name="MITX_ONLINE_DB_DISABLE_SS_CURSORS",
    default=True,
    description="Disables Postgres server side cursors",
)


if get_bool(
    name="MITX_ONLINE_DB_DISABLE_SSL",
    default=False,
    description="Disables SSL to postgres if set to True",
):
    DEFAULT_DATABASE_CONFIG["OPTIONS"] = {}
else:
    DEFAULT_DATABASE_CONFIG["OPTIONS"] = {"sslmode": "require"}

DATABASES = {"default": DEFAULT_DATABASE_CONFIG}

# Internationalization
# https://docs.djangoproject.com/en/2.0/topics/i18n/

LANGUAGE_CODE = "en-us"

TIME_ZONE = "UTC"

USE_I18N = True


USE_TZ = True

# django-robots
ROBOTS_USE_HOST = False
ROBOTS_CACHE_TIMEOUT = get_int(
    name="ROBOTS_CACHE_TIMEOUT",
    default=60 * 60 * 24,
    description="How long the robots.txt file should be cached",
)

# Social Auth Configuration

AUTHENTICATION_BACKENDS = (
    "mitol.apigateway.backends.ApisixRemoteUserBackend",
    "social_core.backends.email.EmailAuth",
    "oauth2_provider.backends.OAuth2Backend",
    "django.contrib.auth.backends.ModelBackend",
)

SOCIAL_AUTH_LOGIN_ERROR_URL = "login"
SOCIAL_AUTH_ALLOWED_REDIRECT_HOSTS = [urlparse(SITE_BASE_URL).netloc]
SOCIAL_AUTH_IMMUTABLE_USER_FIELDS = [
    "global_id",
]

# Email backend settings

SOCIAL_AUTH_EMAIL_FORM_URL = "login"
SOCIAL_AUTH_EMAIL_FORM_HTML = "login.html"

SOCIAL_AUTH_EMAIL_USER_FIELDS = ["username", "email", "name", "password"]

# Only validate emails for the email backend
SOCIAL_AUTH_EMAIL_FORCE_EMAIL_VALIDATION = True

# Configure social_core.pipeline.mail.mail_validation
SOCIAL_AUTH_EMAIL_VALIDATION_FUNCTION = "mail.verification_api.send_verification_email"
SOCIAL_AUTH_EMAIL_VALIDATION_URL = "/"

SOCIAL_AUTH_PIPELINE = (
    # Checks if an admin user attempts to login/register while hijacking another user.
    "authentication.pipeline.user.forbid_hijack",
    # Get the information we can about the user and return it in a simple
    # format to create the user instance later. On some cases the details are
    # already part of the auth response from the provider, but sometimes this
    # could hit a provider API.
    "social_core.pipeline.social_auth.social_details",
    # Get the social uid from whichever service we're authing thru. The uid is
    # the unique identifier of the given user in the provider.
    "social_core.pipeline.social_auth.social_uid",
    # Verifies that the current auth process is valid within the current
    # project, this is where emails and domains whitelists are applied (if
    # defined).
    "social_core.pipeline.social_auth.auth_allowed",
    # Checks if the current social-account is already associated in the site.
    "social_core.pipeline.social_auth.social_user",
    # Associates the current social details with another user account with the same email address.
    "social_core.pipeline.social_auth.associate_by_email",
    # validate an incoming email auth request
    "authentication.pipeline.user.validate_email_auth_request",
    # validate the user's email either it is blocked or not.
    "authentication.pipeline.user.validate_email",
    # require a password and profile if they're not set
    "authentication.pipeline.user.validate_password",
    # Send a validation email to the user to verify its email address.
    # Disabled by default.
    "social_core.pipeline.mail.mail_validation",
    # Send the email address and hubspot cookie if it exists to hubspot.
    # "authentication.pipeline.user.send_user_to_hubspot",
    # Generate a username for the user
    # NOTE: needs to be right before create_user so nothing overrides the username
    "authentication.pipeline.user.get_username",
    # Create a user if one doesn't exist, and require a password and name
    "authentication.pipeline.user.create_user_via_email",
    # If we're using the OIDC backend, create the user from the OIDC response
    "authentication.pipeline.user.create_ol_oidc_user",
    # verify the user against export compliance
    # "authentication.pipeline.compliance.verify_exports_compliance",
    # Create the record that associates the social account with the user.
    "social_core.pipeline.social_auth.associate_user",
    # create the user's edx user and auth
    "authentication.pipeline.user.create_openedx_user",
    # Populate the extra_data field in the social record with the values
    # specified by settings (and the default ones like access_token, etc).
    "social_core.pipeline.social_auth.load_extra_data",
    # Update the user record with any changed info from the auth service.
    "social_core.pipeline.user.user_details",
)


# Social Auth OIDC configuration

SOCIAL_AUTH_OL_OIDC_OIDC_ENDPOINT = get_string(
    name="SOCIAL_AUTH_OL_OIDC_OIDC_ENDPOINT",
    default=None,
    description="The configuration endpoint for the OIDC provider",
)

SOCIAL_AUTH_OL_OIDC_KEY = get_string(
    name="SOCIAL_AUTH_OL_OIDC_KEY",
    default="some available client id",
    description="The client id for the OIDC provider",
)

SOCIAL_AUTH_OL_OIDC_SECRET = get_string(
    name="SOCIAL_AUTH_OL_OIDC_SECRET",
    default="some super secret key",
    description="The client secret for the OIDC provider",
)

SOCIAL_AUTH_OL_OIDC_SCOPE = ["ol-profile"]

AUTH_CHANGE_EMAIL_TTL_IN_MINUTES = get_int(
    name="AUTH_CHANGE_EMAIL_TTL_IN_MINUTES",
    default=60 * 24,
    description="Expiry time for a change email request, default is 1440 minutes(1 day)",
)

# Disable the OIDC button on the signin screen.
# Doesn't actually disable OIDC login - you can still go to /login/ol-oidc/
# (assuming OIDC is set up).
EXPOSE_OIDC_LOGIN = get_bool(
    name="EXPOSE_OIDC_LOGIN",
    default=False,
    description="Expose the OIDC login functionality.",
)

# These are used for logout.
KEYCLOAK_BASE_URL = get_string(
    name="KEYCLOAK_BASE_URL",
    default="http://mit-keycloak-base-url.edu",
    description="Base URL for the Keycloak instance.",
)

KEYCLOAK_REALM_NAME = get_string(
    name="KEYCLOAK_REALM_NAME",
    default="olapps",
    description="Name of the realm the app uses in Keycloak.",
)


# Social Auth Configuration end

# Static files (CSS, JavaScript, Images)
# https://docs.djangoproject.com/en/1.8/howto/static-files/

# Serve static files with dj-static
STATIC_URL = "/static/"
CLOUDFRONT_DIST = get_string(
    name="CLOUDFRONT_DIST",
    default=None,
    description="The Cloundfront distribution to use for static assets",
)
if CLOUDFRONT_DIST:
    STATIC_URL = urljoin(f"https://{CLOUDFRONT_DIST}.cloudfront.net", STATIC_URL)

STATICFILES_FINDERS = [
    "django.contrib.staticfiles.finders.FileSystemFinder",
    "django.contrib.staticfiles.finders.AppDirectoriesFinder",
]

STATIC_ROOT = "staticfiles"
STATICFILES_DIRS = [
    os.path.join(BASE_DIR, "static"),  # noqa: PTH118
]
for name, path in [
    ("mitx-online", os.path.join(BASE_DIR, "frontend/public/build")),  # noqa: PTH118
    ("staff-dashboard", os.path.join(BASE_DIR, "frontend/staff-dashboard/build")),  # noqa: PTH118
]:
    if os.path.exists(path):  # noqa: PTH110
        STATICFILES_DIRS.append((name, path))
    else:
        log.warning(f"Static file directory was missing: {path}")  # noqa: G004

# Important to define this so DEBUG works properly
INTERNAL_IPS = (
    get_string(
        name="HOST_IP", default="127.0.0.1", description="This server's host IP"
    ),
)

# Configure e-mail settings
EMAIL_BACKEND = get_string(
    name="MITX_ONLINE_EMAIL_BACKEND",
    default="django.core.mail.backends.smtp.EmailBackend",
    description="The default email backend to use for outgoing email. This is used in some places by django itself. See `NOTIFICATION_EMAIL_BACKEND` for the backend used for most application emails.",
)
EMAIL_HOST = get_string(
    name="MITX_ONLINE_EMAIL_HOST",
    default="localhost",
    description="Outgoing e-mail hostname",
)
EMAIL_PORT = get_int(
    name="MITX_ONLINE_EMAIL_PORT", default=25, description="Outgoing e-mail port"
)
EMAIL_HOST_USER = get_string(
    name="MITX_ONLINE_EMAIL_USER",
    default="",
    description="Outgoing e-mail auth username",
)
EMAIL_HOST_PASSWORD = get_string(
    name="MITX_ONLINE_EMAIL_PASSWORD",
    default="",
    description="Outgoing e-mail auth password",
)
EMAIL_USE_TLS = get_bool(
    name="MITX_ONLINE_EMAIL_TLS",
    default=False,
    description="Outgoing e-mail TLS setting",
)

MITX_ONLINE_REPLY_TO_ADDRESS = get_string(
    name="MITX_ONLINE_REPLY_TO_ADDRESS",
    default="webmaster@localhost",
    description="E-mail to use for reply-to address of emails",
)

DEFAULT_FROM_EMAIL = get_string(
    name="MITX_ONLINE_FROM_EMAIL",
    default="webmaster@localhost",
    description="E-mail to use for the from field",
)

MAILGUN_SENDER_DOMAIN = get_string(
    name="MAILGUN_SENDER_DOMAIN",
    default=None,
    description="The domain to send mailgun email through",
    required=True,
)
MAILGUN_KEY = get_string(
    name="MAILGUN_KEY",
    default=None,
    description="The token for authenticating against the Mailgun API",
    required=True,
)
MAILGUN_BATCH_CHUNK_SIZE = get_int(
    name="MAILGUN_BATCH_CHUNK_SIZE",
    default=1000,
    description="Maximum number of emails to send in a batch",
)
MAILGUN_RECIPIENT_OVERRIDE = get_string(
    name="MAILGUN_RECIPIENT_OVERRIDE",
    default=None,
    dev_only=True,
    description="Override the recipient for outgoing email, development only",
)
MAILGUN_FROM_EMAIL = get_string(
    name="MAILGUN_FROM_EMAIL",
    default="no-reply@localhost",
    description="Email which mail comes from",
)

EMAIL_SUPPORT = get_string(
    name="MITX_ONLINE_SUPPORT_EMAIL",
    default=MAILGUN_RECIPIENT_OVERRIDE or "support@localhost",
    description="Email address listed for customer support",
)

NOTIFICATION_EMAIL_BACKEND = get_string(
    name="MITX_ONLINE_NOTIFICATION_EMAIL_BACKEND",
    default="anymail.backends.mailgun.EmailBackend",
    description="The email backend to use for application emails",
)

ANYMAIL = {
    "MAILGUN_API_KEY": MAILGUN_KEY,
    "MAILGUN_SENDER_DOMAIN": MAILGUN_SENDER_DOMAIN,
}

# e-mail configurable admins
ADMIN_EMAIL = get_string(
    name="MITX_ONLINE_ADMIN_EMAIL",
    default="",
    description="E-mail to send 500 reports to.",
    required=True,
)
if ADMIN_EMAIL != "":  # noqa: SIM108
    ADMINS = (("Admins", ADMIN_EMAIL),)
else:
    ADMINS = ()

# Logging configuration
LOG_LEVEL = get_string(
    name="MITX_ONLINE_LOG_LEVEL", default="INFO", description="The log level default"
)
DJANGO_LOG_LEVEL = get_string(
    name="DJANGO_LOG_LEVEL", default="INFO", description="The log level for django"
)

# For logging to a remote syslog host
LOG_HOST = get_string(
    name="MITX_ONLINE_LOG_HOST",
    default="localhost",
    description="Remote syslog server hostname",
)
LOG_HOST_PORT = get_int(
    name="MITX_ONLINE_LOG_HOST_PORT",
    default=514,
    description="Remote syslog server port",
)

HOSTNAME = platform.node().split(".")[0]

# nplusone profiler logger configuration
NPLUSONE_LOGGER = logging.getLogger("nplusone")
NPLUSONE_LOG_LEVEL = logging.ERROR

LOGGING = {
    "version": 1,
    "disable_existing_loggers": False,
    "filters": {"require_debug_false": {"()": "django.utils.log.RequireDebugFalse"}},
    "formatters": {
        "verbose": {
            "format": (
                "[%(asctime)s] %(levelname)s %(process)d [%(name)s] "
                "%(filename)s:%(lineno)d - "
                f"[{HOSTNAME}] - %(message)s"
            ),
            "datefmt": "%Y-%m-%d %H:%M:%S",
        }
    },
    "handlers": {
        "console": {
            "level": "DEBUG",
            "class": "logging.StreamHandler",
            "formatter": "verbose",
        },
        "syslog": {
            "level": LOG_LEVEL,
            "class": "logging.handlers.SysLogHandler",
            "facility": "local7",
            "formatter": "verbose",
            "address": (LOG_HOST, LOG_HOST_PORT),
        },
        "mail_admins": {
            "level": "ERROR",
            "filters": ["require_debug_false"],
            "class": "django.utils.log.AdminEmailHandler",
        },
    },
    "loggers": {
        "django": {
            "propagate": True,
            "level": DJANGO_LOG_LEVEL,
            "handlers": ["console", "syslog"],
        },
        "django.request": {
            "handlers": ["mail_admins"],
            "level": DJANGO_LOG_LEVEL,
            "propagate": True,
        },
        "nplusone": {"handlers": ["console"], "level": "ERROR"},
    },
    "root": {"handlers": ["console", "syslog"], "level": LOG_LEVEL},
}

# server-status
STATUS_TOKEN = get_string(
    name="STATUS_TOKEN", default="", description="Token to access the status API."
)
HEALTH_CHECK = ["CELERY", "REDIS", "POSTGRES"]

GTM_TRACKING_ID = get_string(
    name="GTM_TRACKING_ID", default="", description="Google Tag Manager container ID"
)
GA_TRACKING_ID = get_string(
    name="GA_TRACKING_ID", default="", description="Google analytics tracking ID"
)
REACT_GA_DEBUG = get_bool(
    name="REACT_GA_DEBUG",
    default=False,
    dev_only=True,
    description="Enable debug for react-ga, development only",
)

RECAPTCHA_SITE_KEY = get_string(
    name="RECAPTCHA_SITE_KEY", default="", description="The ReCaptcha site key"
)
RECAPTCHA_SECRET_KEY = get_string(
    name="RECAPTCHA_SECRET_KEY", default="", description="The ReCaptcha secret key"
)

USE_X_FORWARDED_HOST = get_bool(
    name="USE_X_FORWARDED_HOST",
    default=False,
    description="Set HOST header to original domain accessed by user",
)
SITE_NAME = get_string(
    name="SITE_NAME",
    default="MITx Online",
    description="Name of the site. e.g MITx Online",
)
WAGTAIL_SITE_NAME = SITE_NAME

WAGTAILSEARCH_BACKENDS = {
    "default": {
        "BACKEND": "wagtail.search.backends.database",
        "ATOMIC_REBUILD": True,
    },
}

WAGTAILADMIN_BASE_URL = SITE_BASE_URL

MEDIA_ROOT = get_string(
    name="MEDIA_ROOT",
    default="/var/media/",
    description="The root directory for locally stored media. Typically not used.",
)
MEDIA_URL = "/media/"
MITX_ONLINE_USE_S3 = get_bool(
    name="MITX_ONLINE_USE_S3",
    default=False,
    description="Use S3 for storage backend (required on Heroku)",
)

AWS_ACCESS_KEY_ID = get_string(
    name="AWS_ACCESS_KEY_ID", default=None, description="AWS Access Key for S3 storage."
)
AWS_SECRET_ACCESS_KEY = get_string(
    name="AWS_SECRET_ACCESS_KEY",
    default=None,
    description="AWS Secret Key for S3 storage.",
)
AWS_STORAGE_BUCKET_NAME = get_string(
    name="AWS_STORAGE_BUCKET_NAME", default=None, description="S3 Bucket name."
)
AWS_QUERYSTRING_AUTH = get_bool(
    name="AWS_QUERYSTRING_AUTH",
    default=False,
    description="Enables querystring auth for S3 urls",
)
AWS_S3_FILE_OVERWRITE = get_bool(
    name="AWS_S3_FILE_OVERWRITE",
    # Django Storages defaults this setting to True, but our desired default is False to avoid name collisions in
    # files uploaded in the CMS.
    default=False,
    description=(
        "Django Storages setting. By default files with the same name will overwrite each other. "
        "Set this to False to have extra characters appended."
    ),
)
# Provide nice validation of the configuration
if MITX_ONLINE_USE_S3 and (
    not AWS_ACCESS_KEY_ID or not AWS_SECRET_ACCESS_KEY or not AWS_STORAGE_BUCKET_NAME
):
    raise ImproperlyConfigured(
        "You have enabled S3 support, but are missing one of "  # noqa: EM101
        "AWS_ACCESS_KEY_ID, AWS_SECRET_ACCESS_KEY, or "
        "AWS_STORAGE_BUCKET_NAME"
    )
if MITX_ONLINE_USE_S3:
    if CLOUDFRONT_DIST:
        AWS_S3_CUSTOM_DOMAIN = f"{CLOUDFRONT_DIST}.cloudfront.net"
    DEFAULT_FILE_STORAGE = "storages.backends.s3boto3.S3Boto3Storage"

FEATURES_DEFAULT = get_bool(
    name="FEATURES_DEFAULT",
    default=False,
    dev_only=True,
    description="The default value for all feature flags",
)
FEATURES = get_features()

# Redis
REDISCLOUD_URL = get_string(
    name="REDISCLOUD_URL", default=None, description="RedisCloud connection url"
)
if REDISCLOUD_URL is not None:
    _redis_url = REDISCLOUD_URL
else:
    _redis_url = get_string(
        name="REDIS_URL", default=None, description="Redis URL for non-production use"
    )

# Celery
USE_CELERY = True
CELERY_BROKER_URL = get_string(
    name="CELERY_BROKER_URL",
    default=_redis_url,
    description="Where celery should get tasks, default is Redis URL",
)
CELERY_RESULT_BACKEND = get_string(
    name="CELERY_RESULT_BACKEND",
    default=_redis_url,
    description="Where celery should put task results, default is Redis URL",
)
CELERY_BEAT_SCHEDULER = RedBeatScheduler
CELERY_REDBEAT_REDIS_URL = _redis_url
CELERY_TASK_ALWAYS_EAGER = get_bool(
    name="CELERY_TASK_ALWAYS_EAGER",
    default=False,
    dev_only=True,
    description="Enables eager execution of celery tasks, development only",
)
CELERY_TASK_EAGER_PROPAGATES = get_bool(
    name="CELERY_TASK_EAGER_PROPAGATES",
    default=True,
    description="Early executed tasks propagate exceptions",
)
CELERY_TASK_SERIALIZER = "json"
CELERY_RESULT_SERIALIZER = "json"
CELERY_ACCEPT_CONTENT = ["json"]
CELERY_TIMEZONE = "UTC"
CELERY_CREATE_MISSING_QUEUES = True
CELERY_TASK_TRACK_STARTED = True
CELERY_TASK_SEND_SENT_EVENT = True
CRON_COURSERUN_SYNC_HOURS = get_string(
    name="CRON_COURSERUN_SYNC_HOURS",
    default=0,
    description="'hours' value for scheduled task to sync course run data (by default, it will run at midnight",
)
CRON_COURSERUN_SYNC_DAYS = get_string(
    name="CRON_COURSERUN_SYNC_DAYS",
    default="*",
    description="day_of_week' value for scheduled task to sync course run data (by default, it will run each day of the week).",
)
CRON_PROCESS_REFUND_REQUESTS_MINUTES = get_string(
    name="CRON_PROCESS_REFUND_REQUESTS_MINUTES",
    default="*",
    description="minute value for scheduled task to process refund requests",
)
CRON_COURSE_CERTIFICATES_HOURS = get_string(
    name="CRON_COURSE_CERTIFICATES_HOURS",
    default="0,12",
    description="'hours' value for the 'generate-course-certificate' scheduled task (defaults to midnight)",
)
CRON_COURSE_CERTIFICATES_DAYS = get_string(
    name="CRON_COURSE_CERTIFICATES_DAYS",
    default="*",
    description="'day_of_week' value for 'generate-course-certificate' scheduled task (default will run once a day).",
)
CRON_ORPHAN_CHECK_HOURS = get_string(
    name="CRON_ORPHAN_CHECK_HOURS",
    default="3",
    description="'hours' value for 'check-for-program-orphans' scheduled task (default will run at 3 AM).",
)
CRON_ORPHAN_CHECK_DAYS = get_string(
    name="CRON_ORPHAN_CHECK_DAYS",
    default="*",
    description="'day_of_week' value for 'check-for-program-orphans' scheduled task (default will run once a day).",
)

CERTIFICATE_CREATION_WINDOW_IN_DAYS = get_int(
    name="CERTIFICATE_CREATION_WINDOW_IN_DAYS",
    default=31,
    description="The number of days a course run is eligible for certificate creation after it ends.",
)

RETRY_FAILED_EDX_ENROLLMENT_FREQUENCY = get_int(
    name="RETRY_FAILED_EDX_ENROLLMENT_FREQUENCY",
    default=60 * 30,
    description="How many seconds between retrying failed edX enrollments",
)
REPAIR_OPENEDX_USERS_FREQUENCY = get_int(
    name="REPAIR_OPENEDX_USERS_FREQUENCY",
    default=60 * 30,
    description="How many seconds between repairing openedx records for faulty users",
)
REPAIR_OPENEDX_USERS_OFFSET = int(REPAIR_OPENEDX_USERS_FREQUENCY / 2)

REFRESH_FEATURED_HOMEPAGE_ITEMS_FREQ = get_int(
    name="REFRESH_FEATURED_HOMEPAGE_ITEMS_FREQ",
    default=60,
    description="How many seconds between checking for featured items for the homepage in the local in memory cache",
)

REFRESH_FEATURED_HOMEPAGE_ITEMS_OFFSET = int(REFRESH_FEATURED_HOMEPAGE_ITEMS_FREQ / 2)

CELERY_BEAT_SCHEDULE = {
    "retry-failed-edx-enrollments": {
        "task": "openedx.tasks.retry_failed_edx_enrollments",
        "schedule": RETRY_FAILED_EDX_ENROLLMENT_FREQUENCY,
    },
    "update-currency-exchange-rates-every-24-hrs": {
        "task": "flexiblepricing.tasks.sync_currency_exchange_rates",
        "schedule": crontab(minute=0, hour="3"),
    },
    "repair-faulty-edx-users": {
        "task": "openedx.tasks.repair_faulty_openedx_users",
        "schedule": OffsettingSchedule(
            run_every=timedelta(seconds=REPAIR_OPENEDX_USERS_FREQUENCY),
            offset=timedelta(seconds=REPAIR_OPENEDX_USERS_OFFSET),
        ),
    },
    "sync-courseruns-data": {
        "task": "courses.tasks.sync_courseruns_data",
        "schedule": crontab(
            minute=0,
            hour=CRON_COURSERUN_SYNC_HOURS,
            day_of_week=CRON_COURSERUN_SYNC_DAYS,
            day_of_month="*",
            month_of_year="*",
        ),
    },
    "process-google-sheets-requests": {
        "task": "sheets.tasks.process_google_sheets_requests",
        "schedule": crontab(minute=CRON_PROCESS_REFUND_REQUESTS_MINUTES, hour="10-2"),
    },
    "generate-course-certificate": {
        "task": "courses.tasks.generate_course_certificates",
        "schedule": crontab(
            minute=0,
            hour=CRON_COURSE_CERTIFICATES_HOURS,
            day_of_week=CRON_COURSE_CERTIFICATES_DAYS,
            day_of_month="*",
            month_of_year="*",
        ),
    },
    "refresh-featured-homepage-items": {
        "task": "cms.tasks.refresh_featured_homepage_items",
        "schedule": OffsettingSchedule(
            run_every=timedelta(seconds=REFRESH_FEATURED_HOMEPAGE_ITEMS_FREQ),
            offset=timedelta(seconds=REFRESH_FEATURED_HOMEPAGE_ITEMS_OFFSET),
        ),
    },
}

# Hijack
HIJACK_ALLOW_GET_REQUESTS = True
HIJACK_LOGOUT_REDIRECT_URL = "/admin/users/user"
HIJACK_REGISTER_ADMIN = False

# django cache back-ends
CACHES = {
    "default": {
        "BACKEND": "django.core.cache.backends.locmem.LocMemCache",
        "LOCATION": "local-in-memory-cache",
    },
    "redis": {
        "BACKEND": "django_redis.cache.RedisCache",
        "LOCATION": CELERY_BROKER_URL,
        "OPTIONS": {"CLIENT_CLASS": "django_redis.client.DefaultClient"},
    },
    "durable": {
        "BACKEND": "django.core.cache.backends.db.DatabaseCache",
        "LOCATION": "durable_cache",
    },
}

# required for migrations
OAUTH2_PROVIDER_ACCESS_TOKEN_MODEL = "oauth2_provider.AccessToken"  # noqa: S105
OAUTH2_PROVIDER_APPLICATION_MODEL = "oauth2_provider.Application"
OAUTH2_PROVIDER_REFRESH_TOKEN_MODEL = "oauth2_provider.RefreshToken"  # noqa: S105

OAUTH2_PROVIDER = {
    "OIDC_ENABLED": True,
    "OIDC_RSA_PRIVATE_KEY": get_string(
        name="OIDC_RSA_PRIVATE_KEY",
        default=None,
        description="RSA private key for OIDC",
    ),
    # this is the list of available scopes
    "SCOPES": {
        "read": "Read scope",
        "write": "Write scope",
        "openid": "OpenID Connect scope",
        "user:read": "Can read user and profile data",
        # "digitalcredentials": "Can read and write Digital Credentials data",  # noqa: ERA001
    },
    "DEFAULT_SCOPES": ["user:read"],
    "OAUTH2_VALIDATOR_CLASS": "main.oidc_provider_settings.CustomOAuth2Validator",
    # "SCOPES_BACKEND_CLASS": "mitol.oauth_toolkit_extensions.backends.ApplicationAccessOrSettingsScopes",  # noqa: ERA001
    "ERROR_RESPONSE_WITH_SCOPES": DEBUG,
    "ALLOWED_REDIRECT_URI_SCHEMES": get_delimited_list(
        name="OAUTH2_PROVIDER_ALLOWED_REDIRECT_URI_SCHEMES",
        default=["http", "https"],
        description="List of schemes allowed for oauth2 redirect URIs",
    ),
}


# DRF configuration
REST_FRAMEWORK = {
    "DEFAULT_AUTHENTICATION_CLASSES": (
        "rest_framework.authentication.SessionAuthentication",
        "oauth2_provider.contrib.rest_framework.OAuth2Authentication",
    ),
    "DEFAULT_PERMISSION_CLASSES": ("rest_framework.permissions.IsAuthenticated",),
    "EXCEPTION_HANDLER": "main.exceptions.exception_handler",
    "TEST_REQUEST_DEFAULT_FORMAT": "json",
    "DEFAULT_VERSIONING": "rest_framework.versioning.NamespaceVersioning",
    "DEFAULT_SCHEMA_CLASS": "drf_spectacular.openapi.AutoSchema",
    "ALLOWED_VERSIONS": ["v0"],
}

# Relative URL to be used by Djoser for the link in the password reset email
# (see: http://djoser.readthedocs.io/en/stable/settings.html#password-reset-confirm-url)
PASSWORD_RESET_CONFIRM_URL = "password_reset/confirm/{uid}/{token}/"  # noqa: S105

# ol-django configuration

import_settings_modules(
    "mitol.authentication.settings.djoser_settings",
    "mitol.payment_gateway.settings.cybersource",
)

# mitol-django-common
MITOL_COMMON_USER_FACTORY = "users.factories.UserFactory"

# mitol-django-mail
MITOL_MAIL_FROM_EMAIL = MAILGUN_FROM_EMAIL
MITOL_MAIL_REPLY_TO_ADDRESS = MITX_ONLINE_REPLY_TO_ADDRESS
MITOL_MAIL_MESSAGE_CLASSES = []
MITOL_MAIL_RECIPIENT_OVERRIDE = MAILGUN_RECIPIENT_OVERRIDE
MITOL_MAIL_FORMAT_RECIPIENT_FUNC = "users.utils.format_recipient"
MITOL_MAIL_ENABLE_EMAIL_DEBUGGER = get_bool(  # NOTE: this will override the legacy mail debugger defined in this project
    name="MITOL_MAIL_ENABLE_EMAIL_DEBUGGER",
    default=False,
    description="Enable the mitol-mail email debugger",
    dev_only=True,
)

# mitol-django-authentication
MITOL_AUTHENTICATION_FROM_EMAIL = MAILGUN_FROM_EMAIL
MITOL_AUTHENTICATION_REPLY_TO_EMAIL = MITX_ONLINE_REPLY_TO_ADDRESS

OPENEDX_OAUTH_PROVIDER = get_string(
    name="OPENEDX_OAUTH_PROVIDER",
    default="mitxpro-oauth2",
    description="Social auth provider backend name",
)

OPENEDX_SOCIAL_LOGIN_PATH = get_string(
    name="OPENEDX_SOCIAL_LOGIN_PATH",
    default="/auth/login/mitxpro-oauth2/?auth_entry=login",
    description="Open edX social auth login url",
)

OPENEDX_OAUTH_APP_NAME = get_string(
    name="OPENEDX_OAUTH_APP_NAME",
    default="edx-oauth-app",
    required=True,
    description="The 'name' value for the Open edX OAuth Application",
)
OPENEDX_API_BASE_URL = get_string(
    name="OPENEDX_API_BASE_URL",
    default="http://edx.odl.local:18000",
    description="The base URL for the Open edX API",
    required=True,
)
OPENEDX_BASE_REDIRECT_URL = get_string(
    name="OPENEDX_BASE_REDIRECT_URL",
    default=OPENEDX_API_BASE_URL,
    description="The base redirect URL for an OAuth Application for the Open edX API",
)
OPENEDX_TOKEN_EXPIRES_HOURS = get_int(
    name="OPENEDX_TOKEN_EXPIRES_HOURS",
    default=1000,
    description="The number of hours until an access token for the Open edX API expires",
)
OPENEDX_API_CLIENT_ID = get_string(
    name="OPENEDX_API_CLIENT_ID",
    default=None,
    description="The OAuth2 client id to connect to Open edX with",
    required=True,
)
OPENEDX_API_CLIENT_SECRET = get_string(
    name="OPENEDX_API_CLIENT_SECRET",
    default=None,
    description="The OAuth2 client secret to connect to Open edX with",
    required=True,
)

MITX_ONLINE_REGISTRATION_ACCESS_TOKEN = get_string(
    name="MITX_ONLINE_REGISTRATION_ACCESS_TOKEN",
    default=None,
    description="Access token to secure Open edX registration API with",
)

OPENEDX_SERVICE_WORKER_API_TOKEN = get_string(
    name="OPENEDX_SERVICE_WORKER_API_TOKEN",
    default=None,
    description="Active access token with staff level permissions to use with OpenEdX API client for service tasks",
)
OPENEDX_SERVICE_WORKER_USERNAME = get_string(
    name="OPENEDX_SERVICE_WORKER_USERNAME",
    default=None,
    description="Username of the user whose token has been set in OPENEDX_SERVICE_WORKER_API_TOKEN",
)

OPENEDX_RETIREMENT_SERVICE_WORKER_CLIENT_ID = get_string(
    name="OPENEDX_RETIREMENT_SERVICE_WORKER_CLIENT_ID",
    default=None,
    description="OAuth2 client id for retirement service worker",
)
OPENEDX_RETIREMENT_SERVICE_WORKER_CLIENT_SECRET = get_string(
    name="OPENEDX_RETIREMENT_SERVICE_WORKER_CLIENT_SECRET",
    default=None,
    description="OAuth2 client secret for retirement service worker",
)

EDX_API_CLIENT_TIMEOUT = get_int(
    name="EDX_API_CLIENT_TIMEOUT",
    default=60,
    description="Timeout (in seconds) for requests made via the edX API client",
)

# django debug toolbar only in debug mode
if DEBUG:
    INSTALLED_APPS += ("debug_toolbar",)
    # it needs to be enabled before other middlewares
    MIDDLEWARE = ("debug_toolbar.middleware.DebugToolbarMiddleware",) + MIDDLEWARE  # noqa: RUF005

DEFAULT_AUTO_FIELD = "django.db.models.AutoField"


# Open Exchange Rates
OPEN_EXCHANGE_RATES_URL = get_string(
    name="OPEN_EXCHANGE_RATES_URL",
    default="https://openexchangerates.org/api/",
    description="open exchange api url for fetching currency exchange rate",
)
OPEN_EXCHANGE_RATES_APP_ID = get_string(
    name="OPEN_EXCHANGE_RATES_APP_ID",
    default="",
    description="open exchange app id for fetching currency exchange rate",
)

MITX_ONLINE_REFINE_OIDC_CONFIG_CLIENT_ID = get_string(
    name="MITX_ONLINE_REFINE_OIDC_CONFIG_CLIENT_ID",
    default=None,
    description="open exchange app id for fetching currency exchange rate",
)
MITX_ONLINE_REFINE_OIDC_CONFIG_AUTHORITY = get_string(
    name="MITX_ONLINE_REFINE_OIDC_CONFIG_AUTHORITY",
    default=urljoin(SITE_BASE_URL, "/oauth2/"),
    description="open exchange app id for fetching currency exchange rate",
)
MITX_ONLINE_REFINE_OIDC_CONFIG_REDIRECT_URI = get_string(
    name="MITX_ONLINE_REFINE_OIDC_CONFIG_REDIRECT_URI",
    default=urljoin(SITE_BASE_URL, "/staff-dashboard/oauth2/login/"),
    description="Url to redirect the user to",
)
MITX_ONLINE_REFINE_MITX_ONLINE_DATASOURCE = get_string(
    name="MITX_ONLINE_REFINE_MITX_ONLINE_DATASOURCE",
    default=urljoin(SITE_BASE_URL, "/api"),
    description="open exchange app id for fetching currency exchange rate",
)
GOOGLE_DOMAIN_VERIFICATION_TAG_VALUE = get_string(
    name="GOOGLE_DOMAIN_VERIFICATION_TAG_VALUE",
    default=None,
    description="The value of the meta tag used by Google to verify the owner of a domain (used for enabling push notifications)",
)

MITOL_GOOGLE_SHEETS_REFUNDS_PLUGINS = ["sheets.refunds_plugin.RefundPlugin"]
MITOL_GOOGLE_SHEETS_DEFERRALS_PLUGINS = ["sheets.deferrals_plugin.DeferralPlugin"]


# Fastly configuration
MITX_ONLINE_FASTLY_AUTH_TOKEN = get_string(
    name="FASTLY_AUTH_TOKEN",
    default=None,
    description="Optional token for the Fastly purge API.",
)

MITX_ONLINE_FASTLY_URL = get_string(
    name="FASTLY_URL",
    default="https://api.fastly.com",
    description="The URL to the Fastly API.",
)

# Hubspot sync settings
MITOL_HUBSPOT_API_PRIVATE_TOKEN = get_string(
    name="MITOL_HUBSPOT_API_PRIVATE_TOKEN",
    default=None,
    description="Hubspot private token to authenticate with API",
)
MITOL_HUBSPOT_API_RETRIES = get_int(
    name="MITOL_HUBSPOT_API_RETRIES",
    default=3,
    description="Number of times to retry a failed hubspot API request",
)
MITOL_HUBSPOT_API_ID_PREFIX = get_string(
    name="MITOL_HUBSPOT_API_ID_PREFIX",
    default="MITXONLINE",
    description="The prefix to use for hubspot unique_app_id field values",
)
HUBSPOT_PIPELINE_ID = get_string(
    name="HUBSPOT_PIPELINE_ID",
    default="default",
    description="Hubspot ID for the ecommerce pipeline",
)
HUBSPOT_MAX_CONCURRENT_TASKS = get_int(
    name="HUBSPOT_MAX_CONCURRENT_TASKS",
    default=4,
    description="Max number of concurrent Hubspot tasks to run",
)
HUBSPOT_TASK_DELAY = get_int(
    name="HUBSPOT_TASK_DELAY",
    default=1000,
    description="Number of milliseconds to wait between consecutive Hubspot calls",
)

# PostHog related settings
POSTHOG_PROJECT_API_KEY = get_string(
    name="POSTHOG_PROJECT_API_KEY",
    default="",
    description="API token to communicate with PostHog",
)

POSTHOG_API_HOST = get_string(
    name="POSTHOG_API_HOST",
    default="",
    description="API host for PostHog",
)
POSTHOG_FEATURE_FLAG_REQUEST_TIMEOUT_MS = get_int(
    name="POSTHOG_FEATURE_FLAG_REQUEST_TIMEOUT_MS",
    default=3000,
    description="Timeout(MS) for PostHog feature flag requests.",
)

POSTHOG_MAX_RETRIES = get_int(
    name="POSTHOG_MAX_RETRIES",
    default=3,
    description="Number of times that requests to PostHog should be retried after failing.",
)

POSTHOG_ENABLED = get_bool(
    name="POSTHOG_ENABLED",
    default=False,
    description="Whether PostHog is enabled",
)

# HomePage Hubspot Form Settings
HUBSPOT_HOME_PAGE_FORM_GUID = get_string(
    name="HUBSPOT_HOME_PAGE_FORM_GUID",
    default="",
    description="Hubspot ID for the home page contact form",
)

HUBSPOT_PORTAL_ID = get_string(
    name="HUBSPOT_PORTAL_ID",
    default="",
    description="Hubspot Portal ID",
)

# Unified Ecommerce integration

UNIFIED_ECOMMERCE_URL = get_string(
    name="UNIFIED_ECOMMERCE_URL",
    default="http://ue.odl.local:9080/",
    description="The base URL for Unified Ecommerce.",
)

SPECTACULAR_SETTINGS = open_spectacular_settings


# apigateway configuration

# Disable middleware. For local testing - you can have the middleware in place
# but not use it and use Django's built-in users instead.
MITOL_APIGATEWAY_DISABLE_MIDDLEWARE = get_bool(
    name="MITOL_APIGATEWAY_DISABLE_MIDDLEWARE",
    default=False,
    description="Disable middleware",
)

# Maps user data from the upstream API gateway to the user model(s)
MITOL_APIGATEWAY_USERINFO_MODEL_MAP = {
    # Mappings to the user model.
    "user_fields": {
        # Keys are data returned from the API gateway.
        # Values are tuple of model name (from above) and field name.
        # The base model is "user".
        "preferred_username": "username",
        "email": "email",
        "sub": "global_id",
        "name": "name",
    },
    # Additional models to map in.
    # Key is the model name, then a list of tuples of header field name, model
    # field name, and default. The FK for the related user should be "user".
    "additional_models": {
        # ..then add additional ones here if needed
    },
}

MITOL_APIGATEWAY_USERINFO_ID_SEARCH_FIELD = "global_id"

# Set to True to create users that we see but aren't aware of.
# Set to False if you're managing that elsewhere (like with social-auth).
MITOL_APIGATEWAY_USERINFO_CREATE = False

# Set to True to update users we've seen before. If you set this to False, make
# sure there's a backchannel way to update the user data (SCIM, etc) or user
# info will fall out of sync with the IdP pretty quickly.
MITOL_APIGATEWAY_USERINFO_UPDATE = True

# URL configuation

# Set to the URL that APISIX uses for logout.
MITOL_APIGATEWAY_LOGOUT_URL = "/logout"

# Set to the default URL the user should be sent to when logging out.
# If there's no redirect URL specified otherwise, the user gets sent here.
MITOL_APIGATEWAY_DEFAULT_POST_LOGOUT_DEST = get_string(
    name="MITOL_APIGATEWAY_DEFAULT_POST_LOGOUT_DEST",
    default="/",
    description="The URL to redirect to after logging out",
)

# Set to the list of hosts the app is allowed to redirect to.
MITOL_APIGATEWAY_ALLOWED_REDIRECT_HOSTS = [
    "localhost",
    "pay.odl.local",
    "api.pay.odl.local",
]<|MERGE_RESOLUTION|>--- conflicted
+++ resolved
@@ -30,7 +30,6 @@
 from main.celery_utils import OffsettingSchedule
 from main.sentry import init_sentry
 from openapi.settings_spectacular import open_spectacular_settings
-<<<<<<< HEAD
 from mitol.apigateway.settings import (
     MITOL_APIGATEWAY_ALLOWED_REDIRECT_HOSTS,
     MITOL_APIGATEWAY_DEFAULT_POST_LOGOUT_DEST,
@@ -41,8 +40,6 @@
     MITOL_APIGATEWAY_USERINFO_MODEL_MAP,
     MITOL_APIGATEWAY_USERINFO_UPDATE,
 )
-=======
->>>>>>> e9982118
 
 VERSION = "0.114.1"
 

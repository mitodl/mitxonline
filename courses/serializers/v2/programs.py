--- conflicted
+++ resolved
@@ -322,13 +322,8 @@
             for course in instance.courses:
                 if hasattr(course, "page") and course.page:
                     topics.update(topic.name for topic in course.page.topics.all())
-<<<<<<< HEAD
                     
         return [{"name": topic} for topic in sorted(topics)]
-=======
-
-        return list(topics)
->>>>>>> c25a49a3
 
     @extend_schema_field(str)
     def get_certificate_type(self, instance):

"""
Course API Views version 2
"""

import contextlib
import django_filters
from django.db.models import Count, Exists, OuterRef, Prefetch
from django_filters.rest_framework import DjangoFilterBackend
<<<<<<< HEAD
from drf_spectacular.utils import extend_schema
from rest_framework import mixins, status, viewsets
from rest_framework.pagination import PageNumberPagination
from rest_framework.permissions import IsAuthenticated, IsAuthenticatedOrReadOnly
=======
from drf_spectacular.types import OpenApiTypes
from drf_spectacular.utils import OpenApiParameter, extend_schema
from rest_framework import viewsets
from rest_framework.decorators import api_view, permission_classes
from rest_framework.pagination import PageNumberPagination
from rest_framework.permissions import AllowAny, IsAuthenticatedOrReadOnly
>>>>>>> b0f2c7c0
from rest_framework.response import Response

from courses.api import deactivate_run_enrollment
from courses.constants import ENROLL_CHANGE_STATUS_UNENROLLED
from courses.models import (
    Course,
    CourseRun,
<<<<<<< HEAD
    CourseRunEnrollment,
=======
    CourseRunCertificate,
>>>>>>> b0f2c7c0
    CoursesTopic,
    Department,
    Program,
    ProgramCertificate,
    ProgramCollection,
    ProgramRequirement,
    ProgramRequirementNodeType,
)
from courses.serializers.v2.certificates import (
    CourseRunCertificateSerializer,
    ProgramCertificateSerializer,
)
from courses.serializers.v2.courses import (
    CourseRunEnrollmentSerializer,
    CourseTopicSerializer,
    CourseWithCourseRunsSerializer,
)
from courses.serializers.v2.departments import (
    DepartmentWithCoursesAndProgramsSerializer,
)
from courses.serializers.v2.programs import (
    ProgramCollectionSerializer,
    ProgramSerializer,
)
from courses.utils import get_enrollable_courses, get_unenrollable_courses
from main import features
from mitol.olposthog.features import is_enabled
from openapi.utils import extend_schema_get_queryset
from openedx.api import sync_enrollments_with_edx


class Pagination(PageNumberPagination):
    """Paginator class for infinite loading"""

    page_size = 12
    page_size_query_param = "page_size"
    max_page_size = 100
    ordering = "-created_on"


def user_has_org_access(user, org_id):
    return (
        user
        and user.is_authenticated
        and org_id
        and user.b2b_organizations.filter(id=org_id).exists()
    )


class ProgramFilterSet(django_filters.FilterSet):
    org_id = django_filters.NumberFilter(method="filter_by_org_id")

    class Meta:
        model = Program
        fields = ["id", "live", "readable_id", "page__live", "org_id"]

    def __init__(self, *args, **kwargs):
        super().__init__(*args, **kwargs)

    @property
    def qs(self):
        """If the request isn't explicitly filtering on org_id, exclude contracted courses."""

        if "org_id" not in getattr(self.request, "GET", {}):
            program_requirements_with_contract_runs = ProgramRequirement.objects.filter(
                node_type=ProgramRequirementNodeType.COURSE,
                course__courseruns__b2b_contract__isnull=False,
                program_id=OuterRef("pk"),
            )
            return (
                super()
                .qs.annotate(
                    has_contracted_courses=Exists(
                        program_requirements_with_contract_runs
                    )
                )
                .filter(has_contracted_courses=False)
            )

        return super().qs

    def filter_by_org_id(self, queryset, _, org_id):
        if self.request and user_has_org_access(self.request.user, org_id):
            program_requirements_with_contract_runs = ProgramRequirement.objects.filter(
                node_type=ProgramRequirementNodeType.COURSE,
                course__courseruns__b2b_contract__organization_id=org_id,
                course__courseruns__b2b_contract__active=True,
                program_id=OuterRef("pk"),
            )
            return queryset.annotate(
                has_contracted_courses=Exists(program_requirements_with_contract_runs)
            ).filter(has_contracted_courses=True)
        else:
            program_requirements_with_contract_runs = ProgramRequirement.objects.filter(
                node_type=ProgramRequirementNodeType.COURSE,
                course__courseruns__b2b_contract__isnull=False,
                program_id=OuterRef("pk"),
            )
            return queryset.annotate(
                has_contracted_courses=Exists(program_requirements_with_contract_runs)
            ).filter(has_contracted_courses=False)


class ProgramViewSet(viewsets.ReadOnlyModelViewSet):
    """API viewset for Programs"""

    permission_classes = [IsAuthenticatedOrReadOnly]
    serializer_class = ProgramSerializer
    pagination_class = Pagination
    filter_backends = [DjangoFilterBackend]
    filterset_class = ProgramFilterSet

    def get_queryset(self):
        """Get the queryset"""
        return Program.objects.order_by("title").prefetch_related("departments")

    @extend_schema(
        operation_id="programs_retrieve_v2",
        description="API view set for Programs - v2",
    )
    def retrieve(self, request, *args, **kwargs):
        """Retrieve a specific program."""
        return super().retrieve(request, *args, **kwargs)

    @extend_schema(operation_id="programs_list_v2", description="List Programs - v2")
    def list(self, request, *args, **kwargs):
        """List the available programs."""
        return super().list(request, *args, **kwargs)


class IdInFilter(django_filters.BaseInFilter, django_filters.NumberFilter):
    pass


class CourseFilterSet(django_filters.FilterSet):
    courserun_is_enrollable = django_filters.BooleanFilter(
        method="filter_courserun_is_enrollable",
        label="Course Run Is Enrollable",
        field_name="courserun_is_enrollable",
    )
    id = IdInFilter(field_name="id", lookup_expr="in", label="Course ID")
    org_id = django_filters.NumberFilter(
        method="filter_org_id",
        label="Only show courses belonging to this B2B/UAI organization",
        field_name="org_id",
    )
    include_approved_financial_aid = django_filters.BooleanFilter(
        method="filter_include_approved_financial_aid",
        label="Include approved financial assistance information",
        field_name="include_approved_financial_aid",
    )

    class Meta:
        model = Course
        fields = [
            "id",
            "live",
            "readable_id",
            "page__live",
            "courserun_is_enrollable",
            "org_id",
            "include_approved_financial_aid",
        ]

    def filter_org_id(self, queryset, _, value):
        """
        Filter just courses that have course runs that have B2B courses in them
        that match the specified org_id, if we're in that org.
        """
        user = self.request.user

        if user_has_org_access(user, value):
            return queryset.filter(
                courseruns__b2b_contract__organization_id=value,
                courseruns__b2b_contract__active=True,
            )
        return Course.objects.none()

    def filter_include_approved_financial_aid(self, queryset, *_):
        """
        No-op filter for include_approved_financial_aid.

        This is a serializer context flag, but the filter needs to know about
        the field so the API spec is generated correctly.
        """
        return queryset

    def filter_courserun_is_enrollable(self, queryset, _, value):
        return (
            get_enrollable_courses(queryset)
            if value
            else get_unenrollable_courses(queryset)
        )

    def filter_queryset(self, queryset):
        queryset = super().filter_queryset(queryset)
        # perform additional filtering

        filter_keys = self.form.cleaned_data.keys()

        if "courserun_is_enrollable" not in filter_keys:
            queryset = queryset.prefetch_related(
                Prefetch("courseruns", queryset=CourseRun.objects.order_by("id")),
            )

        return queryset


class CourseViewSet(viewsets.ReadOnlyModelViewSet):
    """API view set for Courses"""

    pagination_class = Pagination
    permission_classes = []
    filter_backends = [DjangoFilterBackend]
    serializer_class = CourseWithCourseRunsSerializer
    filterset_class = CourseFilterSet

    def get_queryset(self):
        """Get the queryset for the viewset."""

        return (
            Course.objects.select_related("page")
            .prefetch_related("departments")
            .annotate(count_b2b_courseruns=Count("courseruns__b2b_contract__id"))
            .annotate(count_courseruns=Count("courseruns"))
            .order_by("title")
            .distinct()
        )

    def get_serializer_context(self):
        added_context = {}
        qp = self.request.query_params
        if qp.get("readable_id"):
            added_context["all_runs"] = True
        if qp.get("include_approved_financial_aid"):
            added_context["include_approved_financial_aid"] = True
        if qp.get("org_id"):
            added_context["org_id"] = qp.get("org_id")
            added_context["user_contracts"] = (
                self.request.user.b2b_contracts.values_list("id", flat=True).all()
                if self.request.user.b2b_contracts
                else []
            )
        return {**super().get_serializer_context(), **added_context}

    @extend_schema(
        operation_id="api_v2_courses_retrieve",
        description="Retrieve a specific course - API v2",
    )
    def retrieve(self, request, *args, **kwargs):
        return super().retrieve(request, *args, **kwargs)

    @extend_schema(
        operation_id="api_v2_courses_list", description="List all courses - API v2"
    )
    def list(self, request, *args, **kwargs):
        return super().list(request, *args, **kwargs)


class DepartmentViewSet(viewsets.ReadOnlyModelViewSet):
    """API view set for Departments"""

    serializer_class = DepartmentWithCoursesAndProgramsSerializer
    permission_classes = []

    def get_queryset(self):
        return Department.objects.all().order_by("name")

    @extend_schema(
        operation_id="departments_retrieve_v2",
        description="Get department details - v2",
    )
    def retrieve(self, request, *args, **kwargs):
        return super().retrieve(request, *args, **kwargs)

    @extend_schema(
        operation_id="departments_list_v2", description="List departments - v2"
    )
    def list(self, request, *args, **kwargs):
        return super().list(request, *args, **kwargs)


class CourseTopicViewSet(viewsets.ReadOnlyModelViewSet):
    """
    Readonly viewset for parent course topics.
    """

    permission_classes = []
    serializer_class = CourseTopicSerializer

    def get_queryset(self):
        """
        Returns parent topics with course count > 0.
        """
        return CoursesTopic.parent_topics_with_courses()


class ProgramCollectionViewSet(viewsets.ReadOnlyModelViewSet):
    """
    Readonly viewset for ProgramCollection objects.
    """

    permission_classes = [IsAuthenticatedOrReadOnly]
    serializer_class = ProgramCollectionSerializer
    pagination_class = Pagination

    def get_queryset(self):
        """
        Returns all ProgramCollection objects ordered by title.
        """
        return (
            ProgramCollection.objects.select_related()
            .prefetch_related("programs")
            .order_by("title")
        )


<<<<<<< HEAD
class UserEnrollmentFilterSet(django_filters.FilterSet):
    """Filter set for user enrollments with B2B organization filtering."""
    
    org_id = django_filters.NumberFilter(
        method="filter_org_id",
        label="Filter by B2B organization ID",
    )
    exclude_b2b = django_filters.BooleanFilter(
        method="filter_exclude_b2b",
        label="Exclude B2B enrollments (enrollments linked to course runs with B2B contracts)",
    )

    class Meta:
        model = CourseRunEnrollment
        fields = ["org_id", "exclude_b2b"]

    def filter_exclude_b2b(self, queryset, name, value):  # noqa: ARG002
        """Filter out B2B enrollments if exclude_b2b is True."""
        if value:
            return queryset.filter(run__b2b_contract__isnull=True)
        return queryset

    def filter_org_id(self, queryset, name, value):  # noqa: ARG002
        """Filter enrollments by B2B organization ID."""
        if value:
            return queryset.filter(run__b2b_contract__organization_id=value)
        return queryset


class UserEnrollmentsApiViewSet(
    mixins.CreateModelMixin,
    mixins.ListModelMixin,
    mixins.DestroyModelMixin,
    viewsets.GenericViewSet,
):
    """API view set for user enrollments - v2"""

    serializer_class = CourseRunEnrollmentSerializer
    permission_classes = [IsAuthenticated]
    filter_backends = [DjangoFilterBackend]
    filterset_class = UserEnrollmentFilterSet

    @extend_schema_get_queryset(CourseRunEnrollment.objects.none())
    def get_queryset(self):
        """Get the queryset for user enrollments."""
        return (
            CourseRunEnrollment.objects.filter(user=self.request.user)
            .select_related("run__course__page", "user", "run", "run__b2b_contract", "run__b2b_contract__organization")
            .all()
        )

    def get_serializer_context(self):
        """Get the serializer context."""
        if self.action == "list":
            return {"include_page_fields": True}
        else:
            return {"user": self.request.user}

    @extend_schema(
        operation_id="user_enrollments_list_v2",
        description="List user enrollments with B2B organization and contract information - API v2. "
                   "Use ?exclude_b2b=true to filter out enrollments linked to course runs with B2B contracts. "
                   "Use ?org_id=<id> to filter enrollments by specific B2B organization.",
    )
    def list(self, request, *args, **kwargs):
        """List user enrollments with optional sync."""
        if is_enabled(features.SYNC_ON_DASHBOARD_LOAD):
            with contextlib.suppress(Exception):
                sync_enrollments_with_edx(self.request.user)
        return super().list(request, *args, **kwargs)

    @extend_schema(
        operation_id="user_enrollments_create_v2",
        description="Create a new user enrollment - API v2",
    )
    def create(self, request, *args, **kwargs):
        """Create a new enrollment."""
        return super().create(request, *args, **kwargs)

    @extend_schema(
        operation_id="user_enrollments_destroy_v2",
        description="Unenroll from a course - API v2",
    )
    def destroy(self, request, *args, **kwargs):  # noqa: ARG002
        """Unenroll from a course."""
        enrollment = self.get_object()
        deactivated_enrollment = deactivate_run_enrollment(
            enrollment,
            change_status=ENROLL_CHANGE_STATUS_UNENROLLED,
            keep_failed_enrollments=is_enabled(features.IGNORE_EDX_FAILURES),
        )
        if deactivated_enrollment is None:
            return Response(status=status.HTTP_400_BAD_REQUEST)
        return Response(status=status.HTTP_204_NO_CONTENT)
=======
@extend_schema(
    parameters=[
        OpenApiParameter("cert_uuid", OpenApiTypes.UUID, OpenApiParameter.PATH),
    ],
    responses=CourseRunCertificateSerializer,
)
@api_view(["GET"])
@permission_classes([AllowAny])
def get_course_certificate(request, cert_uuid):
    """Get a course certificate by UUID."""

    cert = CourseRunCertificate.objects.filter(is_revoked=False, uuid=cert_uuid).get()

    return Response(
        CourseRunCertificateSerializer(cert, context={"request": request}).data
    )


@extend_schema(
    parameters=[
        OpenApiParameter("cert_uuid", OpenApiTypes.UUID, OpenApiParameter.PATH),
    ],
    responses=ProgramCertificateSerializer,
)
@api_view(["GET"])
@permission_classes([AllowAny])
def get_program_certificate(request, cert_uuid):
    """Get a program certificate by UUID."""

    cert = ProgramCertificate.objects.filter(is_revoked=False, uuid=cert_uuid).get()

    return Response(
        ProgramCertificateSerializer(cert, context={"request": request}).data
    )
>>>>>>> b0f2c7c0
<|MERGE_RESOLUTION|>--- conflicted
+++ resolved
@@ -6,19 +6,16 @@
 import django_filters
 from django.db.models import Count, Exists, OuterRef, Prefetch
 from django_filters.rest_framework import DjangoFilterBackend
-<<<<<<< HEAD
 from drf_spectacular.utils import extend_schema
 from rest_framework import mixins, status, viewsets
 from rest_framework.pagination import PageNumberPagination
 from rest_framework.permissions import IsAuthenticated, IsAuthenticatedOrReadOnly
-=======
 from drf_spectacular.types import OpenApiTypes
 from drf_spectacular.utils import OpenApiParameter, extend_schema
 from rest_framework import viewsets
 from rest_framework.decorators import api_view, permission_classes
 from rest_framework.pagination import PageNumberPagination
 from rest_framework.permissions import AllowAny, IsAuthenticatedOrReadOnly
->>>>>>> b0f2c7c0
 from rest_framework.response import Response
 
 from courses.api import deactivate_run_enrollment
@@ -26,11 +23,8 @@
 from courses.models import (
     Course,
     CourseRun,
-<<<<<<< HEAD
     CourseRunEnrollment,
-=======
     CourseRunCertificate,
->>>>>>> b0f2c7c0
     CoursesTopic,
     Department,
     Program,
@@ -348,7 +342,6 @@
         )
 
 
-<<<<<<< HEAD
 class UserEnrollmentFilterSet(django_filters.FilterSet):
     """Filter set for user enrollments with B2B organization filtering."""
     
@@ -443,7 +436,6 @@
         if deactivated_enrollment is None:
             return Response(status=status.HTTP_400_BAD_REQUEST)
         return Response(status=status.HTTP_204_NO_CONTENT)
-=======
 @extend_schema(
     parameters=[
         OpenApiParameter("cert_uuid", OpenApiTypes.UUID, OpenApiParameter.PATH),
@@ -477,5 +469,4 @@
 
     return Response(
         ProgramCertificateSerializer(cert, context={"request": request}).data
-    )
->>>>>>> b0f2c7c0
+    )
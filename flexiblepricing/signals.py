"""
Signals for mitxonline course certificates
"""

import logging
import uuid

import requests
from django.conf import settings
from django.db import transaction
from django.db.models.signals import post_save
from django.dispatch import receiver

from flexiblepricing.api import (
    determine_courseware_flexible_price_discount,
    get_ecommerce_products_by_courseware_name,
)
from flexiblepricing.constants import FlexiblePriceStatus
from flexiblepricing.models import FlexiblePrice

logger = logging.getLogger(__name__)


@receiver(
    post_save,
    sender=FlexiblePrice,
    dispatch_uid="flexibleprice_post_save",
)
def handle_flexible_price_save(
    sender,  # pylint: disable=unused-argument  # noqa: ARG001
    instance,
    created,  # pylint: disable=unused-argument  # noqa: ARG001
    **kwargs,  # pylint: disable=unused-argument  # noqa: ARG001
):
    """
    When a FlexiblePrice is saved.
    """
    if instance.status in (
        FlexiblePriceStatus.APPROVED,
        FlexiblePriceStatus.AUTO_APPROVED,
    ):
        with transaction.atomic():
<<<<<<< HEAD
            if not instance.courseware_object:
                logger.warning(
                    "No courseware object found for FlexiblePrice ID: %s",
                    instance.id
                )
                return

            if not instance.courseware_object.first_unexpired_run:
                logger.warning(
                    "No unexpired run found for FlexiblePrice ID: %s",
                    instance.id
                )
                return
            products = get_ecommerce_products_by_courseware_name(instance.courseware_object.first_unexpired_run.courseware_id)
=======
            products = get_ecommerce_products_by_courseware_name(
                instance.courseware_object.first_unexpired_run.courseware_id
            )
>>>>>>> a9d9c4bb
            product_id = products[-1]["id"]

            # If there are no products, log a warning and return
            if not products:
                logger.warning(
                    "No products found for courseware object (FlexiblePrice ID: %s)",
                    instance.id,
                )
                return

            url = f"{settings.UNIFIED_ECOMMERCE_URL}/api/v0/payments/discounts/"

            # handle when there are no active products
            if not instance.courseware_object.active_products:
                logger.warning(
                    "No active products found for courseware object (FlexiblePrice ID: %s)",
                    instance.id,
                )
                return

            amount = determine_courseware_flexible_price_discount(
                instance.courseware_object.active_products.first(), instance.user
            ).amount

            # Discount data
            discount_data = {
                "codes": str(uuid.uuid4()),
                "discount_type": "fixed-price",
                "amount": float(amount),
                "payment_type": "financial-assistance",
                "users": [instance.user.email],
                "product": product_id,
                "automatic": True,
            }

            # Make POST request
            response = requests.post(  # noqa: S113
                url,
                json=discount_data,
                headers={
                    "Authorization": f"Api-Key {settings.UNIFIED_ECOMMERCE_API_KEY}"
                },
            )

            if response.status_code == 201:  # noqa: PLR2004
                logger.info(
                    "Discount created successfully for FlexiblePrice ID: %s. Response: %s",
                    instance.id,
                    response.json(),
                )
            else:
                logger.error(
                    "Error creating discount for FlexiblePrice ID: %s. Status: %s, Response: %s",
                    instance.id,
                    response.status_code,
                    response,
                )<|MERGE_RESOLUTION|>--- conflicted
+++ resolved
@@ -40,7 +40,6 @@
         FlexiblePriceStatus.AUTO_APPROVED,
     ):
         with transaction.atomic():
-<<<<<<< HEAD
             if not instance.courseware_object:
                 logger.warning(
                     "No courseware object found for FlexiblePrice ID: %s",
@@ -55,11 +54,6 @@
                 )
                 return
             products = get_ecommerce_products_by_courseware_name(instance.courseware_object.first_unexpired_run.courseware_id)
-=======
-            products = get_ecommerce_products_by_courseware_name(
-                instance.courseware_object.first_unexpired_run.courseware_id
-            )
->>>>>>> a9d9c4bb
             product_id = products[-1]["id"]
 
             # If there are no products, log a warning and return

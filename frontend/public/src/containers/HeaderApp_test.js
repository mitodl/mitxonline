// @flow
import { assert } from "chai"
import sinon from "sinon"

import HeaderApp, { HeaderApp as InnerHeaderApp } from "./HeaderApp"
import IntegrationTestHelper from "../util/integration_test_helper"
import * as notificationsApi from "../lib/notificationsApi"

describe("Top-level HeaderApp", () => {
  let helper, renderPage, getStoredUserMessageStub, removeStoredUserMessageStub

  beforeEach(() => {
    helper = new IntegrationTestHelper()
    getStoredUserMessageStub = helper.sandbox
      .stub(notificationsApi, "getStoredUserMessage")
      .returns(null)
    removeStoredUserMessageStub = helper.sandbox.stub(
      notificationsApi,
      "removeStoredUserMessage"
    )
    renderPage = helper.configureMountRenderer(
      HeaderApp,
      InnerHeaderApp,
      {},
      {}
    )
  })

  afterEach(() => {
    helper.cleanup()
  })

  /* Because mount will automatically call componentDidMount, I'm simulating a null response from the server
   * to test the loading state.  Until the component gets a positive response, it will continue to not render the header.
   * This includes it receiving no parseable response.  I do have a new test after to show what a positive response does.
   */
  it("fetches user data on load and renders user in the header", async () => {
    helper.handleRequestStub.returns({
      id:               null,
      username:         "",
      email:            null,
      legal_address:    null,
      user_profile:     null,
      is_anonymous:     true,
      is_authenticated: false,
      is_staff:         false,
      is_superuser:     false,
      grants:           [],
      is_active:        false
    })
    const { inner } = await renderPage()
    inner.update()
    // So we look to be sure the next child is there, which is <Header />
    assert.exists(inner.find("Header"))
    sinon.assert.calledWith(helper.handleRequestStub, "/api/users/me", "GET")
  })

  it("tries to fetch user data and no response or an incorrect response renders nothing", async () => {
    helper.handleRequestStub.returns({})
    const { inner } = await renderPage()
    assert.notExists(inner.find("div").prop("children"))
    sinon.assert.calledWith(helper.handleRequestStub, "/api/users/me", "GET")
  })

  it("adds a user notification if a stored message is found in cookies", async () => {
    const userMsg = {
      type: "some-type",
      text: "some text"
    }
    getStoredUserMessageStub.returns(userMsg)
    const { store } = await renderPage()

    const { ui } = store.getState()
    assert.deepEqual(ui.userNotifications, {
      "loaded-user-msg": {
        type:  userMsg.type,
        props: {
          text: userMsg.text
        }
      }
    })
    sinon.assert.calledOnce(removeStoredUserMessageStub)
  })

  it("does not call cart items API for unauthenticated users", async () => {
    helper.handleRequestStub.returns({
      id:               1,
      username:         "testuser",
      email:            "test@example.com",
      legal_address:    null,
      user_profile:     null,
      is_anonymous:     false,
      is_authenticated: false,
      is_staff:         false,
      is_superuser:     false,
      grants:           [],
      is_active:        true
    })

    await renderPage()

    // Should only call user API, not cart items API
    sinon.assert.calledWith(helper.handleRequestStub, "/api/users/me", "GET")
    sinon.assert.neverCalledWith(helper.handleRequestStub, "/api/checkout/basket_items_count/", "GET")
  })

  it("calls cart items API for authenticated users via componentDidUpdate", async () => {
    // First, simulate component mounting with no user data
    helper.handleRequestStub.returns({})
    const { inner } = await renderPage()

    // Now simulate user data being loaded with authenticated user
    const authenticatedUser = {
      id:               1,
      username:         "testuser",
      email:            "test@example.com",
      legal_address:    null,
      user_profile:     null,
      is_anonymous:     false,
      is_authenticated: true,
      is_staff:         false,
      is_superuser:     false,
      grants:           [],
      is_active:        true
    }

    // Mock forceRequest to verify it gets called with cart query
    const forceRequestSpy = helper.sandbox.spy()
<<<<<<< HEAD
    inner.setProps({ 
      currentUser : authenticatedUser,
=======
    inner.setProps({
      currentUser: authenticatedUser,
>>>>>>> 568b28a7
      forceRequest: forceRequestSpy
    })
    inner.update()

    // Verify forceRequest was called (this would trigger the cart items query)
    sinon.assert.calledOnce(forceRequestSpy)
  })

  it("passes cart count as 0 for unauthenticated users", async () => {
    helper.handleRequestStub.returns({
      id:               1,
      username:         "testuser",
      email:            "test@example.com",
      legal_address:    null,
      user_profile:     null,
      is_anonymous:     false,
      is_authenticated: false,
      is_staff:         false,
      is_superuser:     false,
      grants:           [],
      is_active:        true
    })

    const { inner } = await renderPage()
    inner.setProps({ cartItemsCount: 5 }) // Simulate some cart count in state
    inner.update()

    const headerComponent = inner.find("Header")
    assert.equal(headerComponent.prop("cartItemsCount"), 0)
  })

  it("passes actual cart count for authenticated users", async () => {
    helper.handleRequestStub.returns({
      id:               1,
      username:         "testuser",
      email:            "test@example.com",
      legal_address:    null,
      user_profile:     null,
      is_anonymous:     false,
      is_authenticated: true,
      is_staff:         false,
      is_superuser:     false,
      grants:           [],
      is_active:        true
    })

    const { inner } = await renderPage()
    inner.setProps({ cartItemsCount: 5 }) // Simulate cart count in state
    inner.update()

    const headerComponent = inner.find("Header")
    assert.equal(headerComponent.prop("cartItemsCount"), 5)
  })

})<|MERGE_RESOLUTION|>--- conflicted
+++ resolved
@@ -126,13 +126,8 @@
 
     // Mock forceRequest to verify it gets called with cart query
     const forceRequestSpy = helper.sandbox.spy()
-<<<<<<< HEAD
-    inner.setProps({ 
-      currentUser : authenticatedUser,
-=======
     inner.setProps({
       currentUser: authenticatedUser,
->>>>>>> 568b28a7
       forceRequest: forceRequestSpy
     })
     inner.update()

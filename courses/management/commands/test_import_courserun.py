"""Tests for import_courserun management command"""

from decimal import Decimal
from unittest.mock import Mock

import pytest
from django.contrib.contenttypes.models import ContentType

from b2b.factories import ContractPageFactory
from courses.factories import (
    CourseFactory,
    CourseRunFactory,
    DepartmentFactory,
    ProgramFactory,
)
from courses.management.commands import import_courserun
from courses.models import BlockedCountry, Course, CourseRun
from ecommerce.models import Product

pytestmark = [pytest.mark.django_db]


@pytest.fixture
def mock_edx_course_detail():
    """Mock edX course detail response"""
    mock_course = Mock()
    mock_course.course_id = "course-v1:MITx+6.00x+2023_Fall"
    mock_course.name = "Introduction to Computer Science"
    mock_course.start = "2023-09-01T00:00:00Z"
    mock_course.end = "2023-12-15T00:00:00Z"
    mock_course.enrollment_start = "2023-08-01T00:00:00Z"
    mock_course.enrollment_end = "2023-09-15T00:00:00Z"
    mock_course.is_self_paced.return_value = False
    return mock_course


@pytest.fixture
def mock_edx_api_client(mock_edx_course_detail):
    """Mock edX API client"""
    mock_client = Mock()
    mock_client.get_detail.return_value = mock_edx_course_detail
    return mock_client


@pytest.fixture
def department():
    """Create a department for testing"""
    return DepartmentFactory.create(name="Computer Science")


@pytest.fixture
def program_with_courses():
    """Create a program with courses for testing"""
    program = ProgramFactory.create(readable_id="program-v1:MITx+CS")
    course1 = CourseFactory.create(readable_id="course-v1:MITx+6.00x")
    course2 = CourseFactory.create(readable_id="course-v1:MITx+6.001x")
    program.add_requirement(course1)
    program.add_requirement(course2)
    return program


class TestImportCourserunCommand:
    """Test cases for the import_courserun command"""

    def test_program_without_run_tag(self, mocker, program_with_courses):
        """Test that providing program without run_tag does nothing"""
        # Mock the API client to prevent it from being initialized
        mocker.patch(
            "courses.management.commands.import_courserun.get_edx_api_course_detail_client"
        )

        command = import_courserun.Command()
        result = command.handle(program=str(program_with_courses.id))
        assert result is None

    def test_run_tag_without_program(self, mocker):
        """Test that providing run_tag without program does nothing"""
        # Mock the API client to prevent it from being initialized
        mocker.patch(
            "courses.management.commands.import_courserun.get_edx_api_course_detail_client"
        )

        command = import_courserun.Command()
        result = command.handle(run_tag="2023_Fall")
        assert result is None

    @pytest.mark.parametrize(
        ("publish_cms_page", "draft_cms_page", "expected_error"),
        [
            (True, True, True),
            (True, False, False),
            (False, True, False),
            (False, False, False),
        ],
    )
<<<<<<< HEAD
    def test_cms_page_flag_validation(self, mocker, publish_cms_page, draft_cms_page, expected_error):
=======
    def test_cms_page_flag_validation(
        self, publish_cms_page, draft_cms_page, expected_error
    ):
>>>>>>> 1e692759
        """Test validation of mutually exclusive CMS page flags"""
        # Mock the API client to prevent it from being initialized
        mocker.patch(
            "courses.management.commands.import_courserun.get_edx_api_course_detail_client"
        )

        command = import_courserun.Command()
        result = command.handle(
            publish_cms_page=publish_cms_page, draft_cms_page=draft_cms_page
        )

        if expected_error:
            assert result is False
        else:
            assert result is None

    def test_resolve_contract_by_id(self):
        """Test resolving contract by numeric ID"""
        contract = ContractPageFactory.create()
        command = import_courserun.Command()

        resolved = command._resolve_contract(str(contract.id))  # noqa: SLF001
        assert resolved == contract

    def test_resolve_contract_by_slug(self):
        """Test resolving contract by slug"""
        contract = ContractPageFactory.create()
        command = import_courserun.Command()

        resolved = command._resolve_contract(contract.slug)  # noqa: SLF001
        assert resolved == contract

    def test_resolve_contract_not_found(self):
        """Test handling of non-existent contract"""
        command = import_courserun.Command()

        resolved = command._resolve_contract("nonexistent")  # noqa: SLF001
        assert resolved is None

    def test_resolve_contract_none_identifier(self):
        """Test resolving contract with None identifier"""
        command = import_courserun.Command()
        resolved = command._resolve_contract(None)  # noqa: SLF001
        assert resolved is None

    def test_contract_validation_failure(self, mocker):
        """Test handling of invalid contract"""
        # Mock the API client to prevent it from being initialized
        mocker.patch(
            "courses.management.commands.import_courserun.get_edx_api_course_detail_client"
        )

        command = import_courserun.Command()
        result = command.handle(contract="nonexistent-contract")
        assert result is False

    def test_no_departments_provided(self, mocker, mock_edx_api_client):
        """Test that command fails when no departments are provided"""
        mocker.patch(
            "courses.management.commands.import_courserun.get_edx_api_course_detail_client",
            return_value=mock_edx_api_client,
        )

        command = import_courserun.Command()
        result = command.handle(courserun="course-v1:MITx+6.00x+2023_Fall")
        assert result is False

    def test_nonexistent_departments(self, mocker, mock_edx_api_client):
        """Test that command fails when specified departments don't exist"""
        mocker.patch(
            "courses.management.commands.import_courserun.get_edx_api_course_detail_client",
            return_value=mock_edx_api_client,
        )

        command = import_courserun.Command()
        result = command.handle(
            courserun="course-v1:MITx+6.00x+2023_Fall", depts=["Nonexistent Department"]
        )
        assert result is False

    def test_edx_api_error_single_course(self, mocker, department):
        """Test handling of edX API error for single course"""
        mock_client = Mock()
        mock_client.get_detail.side_effect = Exception("API Error")
        mocker.patch(
            "courses.management.commands.import_courserun.get_edx_api_course_detail_client",
            return_value=mock_client,
        )

        command = import_courserun.Command()
        result = command.handle(
            courserun="course-v1:MITx+6.00x+2023_Fall", depts=[department.name]
        )
        assert result is False

    def test_successful_courserun_creation(
        self, mocker, mock_edx_api_client, mock_edx_course_detail, department
    ):
        """Test successful creation of a course run"""
        mocker.patch(
            "courses.management.commands.import_courserun.get_edx_api_course_detail_client",
            return_value=mock_edx_api_client,
        )
        mocker.patch(
            "courses.management.commands.import_courserun.settings.OPENEDX_API_BASE_URL",
            "https://courses.example.com",
        )
        mocker.patch(
            "courses.management.commands.import_courserun.settings.OPENEDX_SERVICE_WORKER_USERNAME",
            "worker",
        )

        command = import_courserun.Command()
        result = command.handle(
            courserun="course-v1:MITx+6.00x+2023_Fall",
            depts=[department.name],
            live=True,
        )

        assert result is None

        # Verify course was created
        course = Course.objects.get(readable_id="course-v1:MITx+6.00x")
        assert course.title == mock_edx_course_detail.name
        assert course.live is True
        assert department in course.departments.all()

        # Verify course run was created
        course_run = CourseRun.objects.get(
            courseware_id="course-v1:MITx+6.00x+2023_Fall"
        )
        assert course_run.course == course
        assert course_run.run_tag == "2023_Fall"
        assert course_run.title == mock_edx_course_detail.name
        assert course_run.live is True
        assert course_run.is_self_paced is False

    def test_existing_course_reuse(self, mocker, mock_edx_api_client, department):
        """Test that existing course is reused when creating new run"""
        # Create existing course
        existing_course = CourseFactory.create(readable_id="course-v1:MITx+6.00x")

        mocker.patch(
            "courses.management.commands.import_courserun.get_edx_api_course_detail_client",
            return_value=mock_edx_api_client,
        )
        mocker.patch(
            "courses.management.commands.import_courserun.settings.OPENEDX_API_BASE_URL",
            "https://courses.example.com",
        )
        mocker.patch(
            "courses.management.commands.import_courserun.settings.OPENEDX_SERVICE_WORKER_USERNAME",
            "worker",
        )

        command = import_courserun.Command()
        result = command.handle(
            courserun="course-v1:MITx+6.00x+2023_Fall", depts=[department.name]
        )

        assert result is None

        # Verify existing course was reused
        courses = Course.objects.filter(readable_id="course-v1:MITx+6.00x")
        assert courses.count() == 1
        assert courses.first() == existing_course

        # Verify departments were updated
        existing_course.refresh_from_db()
        assert department in existing_course.departments.all()

    def test_courserun_with_contract(self, mocker, mock_edx_api_client, department):
        """Test creating course run with B2B contract"""
        contract = ContractPageFactory.create()

        mocker.patch(
            "courses.management.commands.import_courserun.get_edx_api_course_detail_client",
            return_value=mock_edx_api_client,
        )
        mocker.patch(
            "courses.management.commands.import_courserun.settings.OPENEDX_API_BASE_URL",
            "https://courses.example.com",
        )
        mocker.patch(
            "courses.management.commands.import_courserun.settings.OPENEDX_SERVICE_WORKER_USERNAME",
            "worker",
        )

        command = import_courserun.Command()
        result = command.handle(
            courserun="course-v1:MITx+6.00x+2023_Fall",
            depts=[department.name],
            contract=str(contract.id),
        )

        assert result is None

        # Verify course run was created with contract
        course_run = CourseRun.objects.get(
            courseware_id="course-v1:MITx+6.00x+2023_Fall"
        )
        assert course_run.b2b_contract == contract

    def test_cms_page_creation_draft(self, mocker, mock_edx_api_client, department):
        """Test CMS page creation in draft mode"""
        mock_create_page = mocker.patch(
            "courses.management.commands.import_courserun.create_default_courseware_page"
        )
        mock_page = Mock()
        mock_create_page.return_value = mock_page

        mocker.patch(
            "courses.management.commands.import_courserun.get_edx_api_course_detail_client",
            return_value=mock_edx_api_client,
        )
        mocker.patch(
            "courses.management.commands.import_courserun.settings.OPENEDX_API_BASE_URL",
            "https://courses.example.com",
        )
        mocker.patch(
            "courses.management.commands.import_courserun.settings.OPENEDX_SERVICE_WORKER_USERNAME",
            "worker",
        )

        command = import_courserun.Command()
        result = command.handle(
            courserun="course-v1:MITx+6.00x+2023_Fall",
            depts=[department.name],
            create_cms_page=True,
            draft_cms_page=True,
        )

        assert result is None

        course = Course.objects.get(readable_id="course-v1:MITx+6.00x")
        mock_create_page.assert_called_once_with(course, live=False)

    def test_cms_page_creation_live(self, mocker, mock_edx_api_client, department):
        """Test CMS page creation in live mode"""
        mock_create_page = mocker.patch(
            "courses.management.commands.import_courserun.create_default_courseware_page"
        )
        mock_page = Mock()
        mock_create_page.return_value = mock_page

        mocker.patch(
            "courses.management.commands.import_courserun.get_edx_api_course_detail_client",
            return_value=mock_edx_api_client,
        )
        mocker.patch(
            "courses.management.commands.import_courserun.settings.OPENEDX_API_BASE_URL",
            "https://courses.example.com",
        )
        mocker.patch(
            "courses.management.commands.import_courserun.settings.OPENEDX_SERVICE_WORKER_USERNAME",
            "worker",
        )

        command = import_courserun.Command()
        result = command.handle(
            courserun="course-v1:MITx+6.00x+2023_Fall",
            depts=[department.name],
            create_cms_page=True,
            publish_cms_page=True,
        )

        assert result is None

        course = Course.objects.get(readable_id="course-v1:MITx+6.00x")
        mock_create_page.assert_called_once_with(course, live=True)

    def test_cms_page_creation_with_flags(
        self, mocker, mock_edx_api_client, department
    ):
        """Test CMS page creation with catalog and AI flags"""
        mock_create_page = mocker.patch(
            "courses.management.commands.import_courserun.create_default_courseware_page"
        )
        mock_page = Mock()
        mock_page.include_in_learn_catalog = False
        mock_page.ingest_content_files_for_ai = False
        mock_create_page.return_value = mock_page

        mocker.patch(
            "courses.management.commands.import_courserun.get_edx_api_course_detail_client",
            return_value=mock_edx_api_client,
        )
        mocker.patch(
            "courses.management.commands.import_courserun.settings.OPENEDX_API_BASE_URL",
            "https://courses.example.com",
        )
        mocker.patch(
            "courses.management.commands.import_courserun.settings.OPENEDX_SERVICE_WORKER_USERNAME",
            "worker",
        )

        command = import_courserun.Command()
        result = command.handle(
            courserun="course-v1:MITx+6.00x+2023_Fall",
            depts=[department.name],
            create_cms_page=True,
            include_in_learn_catalog=True,
            ingest_content_files_for_ai=True,
        )

        assert result is None

        # Verify flags were set
        mock_page.save.assert_called_once()
        assert mock_page.include_in_learn_catalog is True
        assert mock_page.ingest_content_files_for_ai is True

    def test_product_creation(self, mocker, mock_edx_api_client, department):
        """Test product creation with price"""
        mocker.patch(
            "courses.management.commands.import_courserun.get_edx_api_course_detail_client",
            return_value=mock_edx_api_client,
        )
        mocker.patch(
            "courses.management.commands.import_courserun.settings.OPENEDX_API_BASE_URL",
            "https://courses.example.com",
        )
        mocker.patch(
            "courses.management.commands.import_courserun.settings.OPENEDX_SERVICE_WORKER_USERNAME",
            "worker",
        )

        command = import_courserun.Command()
        result = command.handle(
            courserun="course-v1:MITx+6.00x+2023_Fall",
            depts=[department.name],
            price="99.50",
        )

        assert result is None

        # Verify product was created
        course_run = CourseRun.objects.get(
            courseware_id="course-v1:MITx+6.00x+2023_Fall"
        )
        content_type = ContentType.objects.get_for_model(CourseRun)

        product = Product.objects.get(
            content_type=content_type, object_id=course_run.id
        )
        assert product.price == Decimal("99.50")
        assert product.description == course_run.courseware_id
        assert product.is_active is True

    def test_country_blocking_by_code(self, mocker, mock_edx_api_client, department):
        """Test blocking countries by ISO code"""
        mocker.patch(
            "courses.management.commands.import_courserun.get_edx_api_course_detail_client",
            return_value=mock_edx_api_client,
        )
        mocker.patch(
            "courses.management.commands.import_courserun.settings.OPENEDX_API_BASE_URL",
            "https://courses.example.com",
        )
        mocker.patch(
            "courses.management.commands.import_courserun.settings.OPENEDX_SERVICE_WORKER_USERNAME",
            "worker",
        )

        command = import_courserun.Command()
        result = command.handle(
            courserun="course-v1:MITx+6.00x+2023_Fall",
            depts=[department.name],
            block_countries="US,CA,GB",
        )

        assert result is None

        # Verify blocked countries were created
        course = Course.objects.get(readable_id="course-v1:MITx+6.00x")
        blocked_countries = BlockedCountry.objects.filter(course=course)

        country_codes = {bc.country for bc in blocked_countries}
        assert "US" in country_codes
        assert "CA" in country_codes
        assert "GB" in country_codes

    def test_invalid_country_blocking(self, mocker, mock_edx_api_client, department):
        """Test handling of invalid country codes/names"""
        mocker.patch(
            "courses.management.commands.import_courserun.get_edx_api_course_detail_client",
            return_value=mock_edx_api_client,
        )
        mocker.patch(
            "courses.management.commands.import_courserun.settings.OPENEDX_API_BASE_URL",
            "https://courses.example.com",
        )
        mocker.patch(
            "courses.management.commands.import_courserun.settings.OPENEDX_SERVICE_WORKER_USERNAME",
            "worker",
        )

        command = import_courserun.Command()
        result = command.handle(
            courserun="course-v1:MITx+6.00x+2023_Fall",
            depts=[department.name],
            block_countries="US,InvalidCountry,CA",
        )

        assert result is None

        # Verify valid countries were blocked, invalid ignored
        course = Course.objects.get(readable_id="course-v1:MITx+6.00x")
        blocked_countries = BlockedCountry.objects.filter(course=course)

        country_codes = {bc.country for bc in blocked_countries}
        assert "US" in country_codes
        assert "CA" in country_codes
        assert len(country_codes) == 2  # Invalid country should not be added

    def test_program_iteration_success(self, mocker, program_with_courses, department):
        """Test successful iteration through program courses"""
        # Mock edX API to return course details for each course in program
        mock_client = Mock()

        def mock_get_detail(course_id, username):
            if "6.00x" in course_id or "6.001x" in course_id:
                mock_course = Mock()
                mock_course.course_id = course_id
                mock_course.name = f"Course {course_id}"
                mock_course.start = "2023-09-01T00:00:00Z"
                mock_course.end = "2023-12-15T00:00:00Z"
                mock_course.enrollment_start = "2023-08-01T00:00:00Z"
                mock_course.enrollment_end = "2023-09-15T00:00:00Z"
                mock_course.is_self_paced.return_value = False
                return mock_course
            return None

        mock_client.get_detail.side_effect = mock_get_detail

        mocker.patch(
            "courses.management.commands.import_courserun.get_edx_api_course_detail_client",
            return_value=mock_client,
        )
        mocker.patch(
            "courses.management.commands.import_courserun.settings.OPENEDX_API_BASE_URL",
            "https://courses.example.com",
        )
        mocker.patch(
            "courses.management.commands.import_courserun.settings.OPENEDX_SERVICE_WORKER_USERNAME",
            "worker",
        )

        command = import_courserun.Command()
        result = command.handle(
            program=str(program_with_courses.id),
            run_tag="2023_Fall",
            depts=[department.name],
        )

        assert result is None

        # Verify course runs were created for both courses
        assert CourseRun.objects.filter(run_tag="2023_Fall").count() == 2

    def test_program_iteration_skip_existing(
        self, mocker, program_with_courses, department
    ):
        """Test that existing course runs are skipped during program iteration"""
        # Create existing course run for one of the courses
        course = Course.objects.get(readable_id="course-v1:MITx+6.00x")
        CourseRunFactory.create(course=course, run_tag="2023_Fall")

        mock_client = Mock()

        def mock_get_detail(course_id, username):
            if "6.001x" in course_id:
                mock_course = Mock()
                mock_course.course_id = course_id
                mock_course.name = f"Course {course_id}"
                mock_course.start = "2023-09-01T00:00:00Z"
                mock_course.end = "2023-12-15T00:00:00Z"
                mock_course.enrollment_start = "2023-08-01T00:00:00Z"
                mock_course.enrollment_end = "2023-09-15T00:00:00Z"
                mock_course.is_self_paced.return_value = False
                return mock_course
            return None  # Don't return data for 6.00x since it already exists

        mock_client.get_detail.side_effect = mock_get_detail

        mocker.patch(
            "courses.management.commands.import_courserun.get_edx_api_course_detail_client",
            return_value=mock_client,
        )
        mocker.patch(
            "courses.management.commands.import_courserun.settings.OPENEDX_API_BASE_URL",
            "https://courses.example.com",
        )
        mocker.patch(
            "courses.management.commands.import_courserun.settings.OPENEDX_SERVICE_WORKER_USERNAME",
            "worker",
        )

        command = import_courserun.Command()
        result = command.handle(
            program=str(program_with_courses.id),
            run_tag="2023_Fall",
            depts=[department.name],
        )

        assert result is None

        # Should only create one new course run (6.001x), skip existing (6.00x)
        new_runs = CourseRun.objects.filter(run_tag="2023_Fall").count()
        assert new_runs == 2  # 1 existing + 1 newly created

    def test_program_by_readable_id(self, mocker, program_with_courses, department):
        """Test finding program by readable_id instead of numeric ID"""
        mock_client = Mock()
        mock_client.get_detail.return_value = None  # No courses found in edX

        mocker.patch(
            "courses.management.commands.import_courserun.get_edx_api_course_detail_client",
            return_value=mock_client,
        )

        command = import_courserun.Command()
        result = command.handle(
            program=program_with_courses.readable_id,
            run_tag="2023_Fall",
            depts=[department.name],
        )

        assert result is None

    def test_program_not_found(self, mocker, department):
        """Test handling when program is not found"""
        mock_client = Mock()
        mocker.patch(
            "courses.management.commands.import_courserun.get_edx_api_course_detail_client",
            return_value=mock_client,
        )

        command = import_courserun.Command()
        result = command.handle(
            program="nonexistent-program", run_tag="2023_Fall", depts=[department.name]
        )

        assert result is False

    def test_program_api_error(self, mocker, program_with_courses, department):
        """Test handling of API error during program iteration"""
        mock_client = Mock()
        mock_client.get_detail.side_effect = Exception("API Error")

        mocker.patch(
            "courses.management.commands.import_courserun.get_edx_api_course_detail_client",
            return_value=mock_client,
        )

        command = import_courserun.Command()
        result = command.handle(
            program=str(program_with_courses.id),
            run_tag="2023_Fall",
            depts=[department.name],
        )

        assert result is None  # Command continues despite API errors

    def test_multiple_departments(self, mocker, mock_edx_api_client):
        """Test assigning multiple departments to a course"""
        dept1 = DepartmentFactory.create(name="Computer Science")
        dept2 = DepartmentFactory.create(name="Mathematics")

        mocker.patch(
            "courses.management.commands.import_courserun.get_edx_api_course_detail_client",
            return_value=mock_edx_api_client,
        )
        mocker.patch(
            "courses.management.commands.import_courserun.settings.OPENEDX_API_BASE_URL",
            "https://courses.example.com",
        )
        mocker.patch(
            "courses.management.commands.import_courserun.settings.OPENEDX_SERVICE_WORKER_USERNAME",
            "worker",
        )

        command = import_courserun.Command()
        result = command.handle(
            courserun="course-v1:MITx+6.00x+2023_Fall", depts=[dept1.name, dept2.name]
        )

        assert result is None

        # Verify both departments were assigned
        course = Course.objects.get(readable_id="course-v1:MITx+6.00x")
        assert dept1 in course.departments.all()
        assert dept2 in course.departments.all()
        assert course.departments.count() == 2

    def test_non_numeric_price(self, mocker, mock_edx_api_client, department):
        """Test that non-numeric price doesn't create product"""
        mocker.patch(
            "courses.management.commands.import_courserun.get_edx_api_course_detail_client",
            return_value=mock_edx_api_client,
        )
        mocker.patch(
            "courses.management.commands.import_courserun.settings.OPENEDX_API_BASE_URL",
            "https://courses.example.com",
        )
        mocker.patch(
            "courses.management.commands.import_courserun.settings.OPENEDX_SERVICE_WORKER_USERNAME",
            "worker",
        )

        command = import_courserun.Command()
        result = command.handle(
            courserun="course-v1:MITx+6.00x+2023_Fall",
            depts=[department.name],
            price="invalid",
        )

        assert result is None

        # Verify no product was created
        course_run = CourseRun.objects.get(
            courseware_id="course-v1:MITx+6.00x+2023_Fall"
        )
        content_type = ContentType.objects.get_for_model(CourseRun)

        products = Product.objects.filter(
            content_type=content_type, object_id=course_run.id
        )
        assert products.count() == 0<|MERGE_RESOLUTION|>--- conflicted
+++ resolved
@@ -93,13 +93,7 @@
             (False, False, False),
         ],
     )
-<<<<<<< HEAD
     def test_cms_page_flag_validation(self, mocker, publish_cms_page, draft_cms_page, expected_error):
-=======
-    def test_cms_page_flag_validation(
-        self, publish_cms_page, draft_cms_page, expected_error
-    ):
->>>>>>> 1e692759
         """Test validation of mutually exclusive CMS page flags"""
         # Mock the API client to prevent it from being initialized
         mocker.patch(

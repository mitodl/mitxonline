--- conflicted
+++ resolved
@@ -754,36 +754,19 @@
             if "anonymous_session_id" not in request.session:
                 request.session["anonymous_session_id"] = str(uuid.uuid4())
             user = request.session["anonymous_session_id"]
-<<<<<<< HEAD
-        posthog = Posthog(settings.POSTHOG_API_TOKEN, host=settings.POSTHOG_API_HOST)
         hubspot_portal_id = settings.HUBSPOT_PORTAL_ID
         hubspot_home_page_form_guid = settings.HUBSPOT_HOME_PAGE_FORM_GUID
-        show_new_featured_carousel = posthog.feature_enabled(
-            "mitxonline-new-featured-carousel",
-            user,
-            person_properties={"environment": settings.ENVIRONMENT},
-=======
         show_new_featured_carousel = features.is_enabled(
             features.ENABLE_NEW_HOME_PAGE_FEATURED, False, user
->>>>>>> 2f7524e0
         )
         show_new_design_hero = features.is_enabled(
             features.ENABLE_NEW_HOME_PAGE_HERO, False, user
         )
-<<<<<<< HEAD
-        show_home_page_video_component = posthog.feature_enabled(
-            "mitxonline-new-home-page-video-component",
-            user,
-            person_properties={"environment": settings.ENVIRONMENT},
-        )
-        show_home_page_contact_form = posthog.feature_enabled(
-            "mitxonline-new-home-page-contact-form",
-            user,
-            person_properties={"environment": settings.ENVIRONMENT},
-=======
         show_home_page_video_component = features.is_enabled(
             features.ENABLE_NEW_HOME_PAGE_VIDEO, False, user
->>>>>>> 2f7524e0
+        )
+        show_home_page_contact_form = features.is_enabled(
+            features.ENABLE_NEW_HOME_PAGE_CONTACT_FORM, False, user
         )
 
         return {

--- conflicted
+++ resolved
@@ -33,11 +33,7 @@
     num_queries_from_department,
     num_queries_from_programs,
 )
-<<<<<<< HEAD
-from courses.views.v2 import CourseFilterSet, CourseViewSet, Pagination
-=======
-from courses.views.v2 import CourseFilterSet, Pagination, ProgramFilterSet
->>>>>>> 899dd36b
+from courses.views.v2 import CourseViewSet, Pagination
 from main.test_utils import assert_drf_json_equal, duplicate_queries_check
 from users.factories import UserFactory
 
@@ -343,7 +339,6 @@
     rf = RequestFactory()
     request = rf.get(reverse("v2:courses_api-list"))
     request.user = AnonymousUser()
-<<<<<<< HEAD
 
     view = CourseViewSet()
     view.request = Request(request)
@@ -351,15 +346,6 @@
     queryset = view.get_queryset()
     assert course_no_contract in queryset
     assert course_with_contract not in queryset
-=======
-    drf_request = Request(request)
-    queryset = Course.objects.all()
-    filtered = CourseFilterSet(
-        data=drf_request.query_params, request=drf_request, queryset=queryset
-    ).qs
-
-    assert course_no_contract in filtered
-    assert course_with_contract not in filtered
 
 
 @pytest.mark.django_db
@@ -450,5 +436,4 @@
     filtered = filterset.qs
     assert public_program in filtered
     assert program_with_contract not in filtered
-    assert filtered.count() == 1
->>>>>>> 899dd36b
+    assert filtered.count() == 1
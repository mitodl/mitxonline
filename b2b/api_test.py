--- conflicted
+++ resolved
@@ -747,7 +747,6 @@
     assert "Organization with this Org key already exists." in str(exc)
 
 
-<<<<<<< HEAD
 def test_reconcile_keycloak_org_without_description():
     """Test that reconciliation works when Keycloak org has no description"""
 
@@ -772,7 +771,6 @@
     assert created_update is False
     assert page_updated.description == ""
     page_updated.save()  # Should not raise IntegrityError
-=======
 def test_user_add_b2b_org(mocked_b2b_org_attach):
     """Ensure adding a user to an organization works as expected."""
 
@@ -963,5 +961,4 @@
 
     process_add_org_membership(user, org)
 
-    mocked_b2b_org_attach.assert_called()
->>>>>>> 0dbfe56a
+    mocked_b2b_org_attach.assert_called()
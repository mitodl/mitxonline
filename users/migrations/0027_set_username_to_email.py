--- conflicted
+++ resolved
@@ -7,13 +7,8 @@
 
     # Update usernames to match emails but truncate at max length
     # Get max_length from username field
-<<<<<<< HEAD
     max_length = User._meta.get_field('username').max_length  # noqa: SLF001
     
-=======
-    max_length = User._meta.get_field("username").max_length
-
->>>>>>> f8a88e57
     users = User.objects.all()
     for user in users:
         new_username = user.email[:max_length]

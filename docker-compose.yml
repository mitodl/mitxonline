--- conflicted
+++ resolved
@@ -36,11 +36,7 @@
       - ./config/db:/docker-entrypoint-initdb.d
 
   redis:
-<<<<<<< HEAD
     image: redis:7.4.2
-=======
-    image: redis:6.2.17
->>>>>>> f3f06bbd
     ports:
       - "6379"
 

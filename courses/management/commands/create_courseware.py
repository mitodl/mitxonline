--- conflicted
+++ resolved
@@ -3,11 +3,10 @@
 a course run).
 """
 
-from typing import Union
+from typing import List, Union
+
+from django.core.management import BaseCommand
 from django.db import models
-from typing import List
-
-from django.core.management import BaseCommand
 from django.utils.text import slugify
 
 from courses.models import Course, CourseRun, Department, Program
@@ -314,23 +313,9 @@
                 self._department_must_be_defined_error()
 
             if kwargs["create_depts"]:
-<<<<<<< HEAD
-                for dept in kwargs["depts"]:
-                    found = (
-                        len([db_dept for db_dept in add_depts if db_dept.name == dept])
-                        > 0
-                    )
-
-                    if not found:
-                        new_dept = Department(name=dept, slug=slugify(dept))
-                        new_dept.save()
-
-                add_depts = Department.objects.filter(name__in=kwargs["depts"]).all()
-=======
                 add_depts = self._create_departments(kwargs["depts"])
             elif not add_depts:
                 self._departments_do_not_exist_error()
->>>>>>> 2c79e46a
 
             self._check_if_courseware_object_readable_id_exists(
                 Program, kwargs["courseware_id"]

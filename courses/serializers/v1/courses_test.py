import bleach
import pytest
from django.contrib.auth.models import AnonymousUser

from cms.factories import CoursePageFactory, FlexiblePricingFormFactory
from cms.serializers import CoursePageSerializer
from courses.factories import (
    CourseRunEnrollmentFactory,
    CourseRunFactory,
    CourseRunGradeFactory,
)
from courses.models import Department
from courses.serializers.v1.base import BaseCourseSerializer, CourseRunGradeSerializer
from courses.serializers.v1.courses import (
    CourseRunEnrollmentSerializer,
    CourseRunSerializer,
    CourseRunWithCourseSerializer,
    CourseSerializer,
    CourseWithCourseRunsSerializer,
)
from courses.serializers.v1.programs import ProgramSerializer
from ecommerce.serializers import BaseProductSerializer
from flexiblepricing.constants import FlexiblePriceStatus
from flexiblepricing.factories import FlexiblePriceFactory
from main.test_utils import assert_drf_json_equal, drf_datetime

pytestmark = [pytest.mark.django_db]


@pytest.mark.parametrize("is_anonymous", [True, False])
@pytest.mark.parametrize("all_runs", [True, False])
def test_serialize_course(mocker, mock_context, is_anonymous, all_runs, settings):
    """Test Course serialization"""
    if is_anonymous:
        mock_context["request"].user = AnonymousUser()
    if all_runs:
        mock_context["all_runs"] = True
    user = mock_context["request"].user
    courseRun1 = CourseRunFactory.create()
    courseRun2 = CourseRunFactory.create(course=courseRun1.course)
    course = courseRun1.course
    department = "a course departments"
    course.departments.set([Department.objects.create(name=department)])

    CourseRunEnrollmentFactory.create(
        run=courseRun1, **({} if is_anonymous else {"user": user})
    )

    data = CourseWithCourseRunsSerializer(instance=course, context=mock_context).data

    assert_drf_json_equal(
        data,
        {
            "title": course.title,
            "readable_id": course.readable_id,
            "id": course.id,
            "courseruns": [
                CourseRunSerializer(courseRun1).data,
                CourseRunSerializer(courseRun2).data,
            ],
            "next_run_id": course.first_unexpired_run.id,
            "departments": [{"name": department}],
            "page": CoursePageSerializer(course.page).data,
<<<<<<< HEAD
            'required_prerequisites': True,
            "programs": ProgramSerializer(course.programs, many=True).data
            if all_runs
            else None,
=======
            "programs": ProgramSerializer(course.programs, many=True).data,
            "required_prerequisites": True if all_runs else None,
>>>>>>> 57d8f8cb
        },
    )


@pytest.mark.parametrize("financial_assistance_available", [True, False])
def test_serialize_course_with_page_fields(
    mocker, mock_context, financial_assistance_available
):
    """
    Tests course serialization with Page fields and Financial Assistance form.
    """
    fake_image_src = "http://example.com/my.img"
    patched_get_wagtail_src = mocker.patch(
        "cms.serializers.get_wagtail_img_src", return_value=fake_image_src
    )
    if financial_assistance_available:
        financial_assistance_form = FlexiblePricingFormFactory()
        course_page = financial_assistance_form.get_parent()
        course_page.product.program = None
        expected_financial_assistance_url = (
            f"{course_page.get_url()}{financial_assistance_form.slug}/"
        )
    else:
        course_page = CoursePageFactory.create()
        course_page.product.program = None
        expected_financial_assistance_url = ""
    course = course_page.course
    data = BaseCourseSerializer(
        instance=course, context={**mock_context, "include_page_fields": True}
    ).data
    assert_drf_json_equal(
        data,
        {
            "title": course.title,
            "readable_id": course.readable_id,
            "id": course.id,
            "type": "course",
            "feature_image_src": fake_image_src,
            "page_url": None,
            "financial_assistance_form_url": expected_financial_assistance_url,
            "instructors": [],
            "current_price": None,
            "description": bleach.clean(course_page.description, tags=[], strip=True),
            "live": True,
            "effort": course_page.effort,
            "length": course_page.length,
        },
    )
    patched_get_wagtail_src.assert_called_once_with(course_page.feature_image)


def test_serialize_course_run():
    """Test CourseRun serialization"""
    course_run = CourseRunFactory.create(course__page=None)
    course_run.refresh_from_db()

    data = CourseRunSerializer(course_run).data
    assert_drf_json_equal(
        data,
        {
            "title": course_run.title,
            "courseware_id": course_run.courseware_id,
            "run_tag": course_run.run_tag,
            "courseware_url": course_run.courseware_url,
            "start_date": drf_datetime(course_run.start_date),
            "end_date": drf_datetime(course_run.end_date),
            "enrollment_start": drf_datetime(course_run.enrollment_start),
            "enrollment_end": drf_datetime(course_run.enrollment_end),
            "expiration_date": drf_datetime(course_run.expiration_date),
            "upgrade_deadline": drf_datetime(course_run.upgrade_deadline),
            "is_upgradable": course_run.is_upgradable,
            "is_enrollable": course_run.is_enrollable,
            "id": course_run.id,
            "products": [],
            "approved_flexible_price_exists": False,
            "live": True,
            "is_self_paced": course_run.is_self_paced,
            "certificate_available_date": drf_datetime(
                course_run.certificate_available_date
            ),
            "course_number": course_run.course_number,
        },
    )


def test_serialize_course_run_with_course():
    """Test CoursePageDepartmentsSerializer serialization"""
    course_run = CourseRunFactory.create(course__page=None)
    data = CourseRunWithCourseSerializer(course_run).data

    assert data == {
        "course": CourseSerializer(course_run.course).data,
        "course_number": course_run.course_number,
        "title": course_run.title,
        "courseware_id": course_run.courseware_id,
        "courseware_url": course_run.courseware_url,
        "start_date": drf_datetime(course_run.start_date),
        "end_date": drf_datetime(course_run.end_date),
        "enrollment_start": drf_datetime(course_run.enrollment_start),
        "enrollment_end": drf_datetime(course_run.enrollment_end),
        "expiration_date": drf_datetime(course_run.expiration_date),
        "upgrade_deadline": drf_datetime(course_run.upgrade_deadline),
        "certificate_available_date": drf_datetime(
            course_run.certificate_available_date
        ),
        "is_upgradable": course_run.is_upgradable,
        "is_enrollable": course_run.is_enrollable,
        "is_self_paced": False,
        "id": course_run.id,
        "products": BaseProductSerializer(course_run.products, many=True).data,
        "approved_flexible_price_exists": False,
        "live": True,
        "run_tag": course_run.run_tag,
    }


@pytest.mark.parametrize("receipts_enabled", [True, False])
def test_serialize_course_run_enrollments(settings, receipts_enabled):
    """Test that CourseRunEnrollmentSerializer has correct data"""
    settings.ENABLE_ORDER_RECEIPTS = receipts_enabled
    course_run_enrollment = CourseRunEnrollmentFactory.create()
    serialized_data = CourseRunEnrollmentSerializer(course_run_enrollment).data
    assert serialized_data == {
        "run": CourseRunWithCourseSerializer(course_run_enrollment.run).data,
        "id": course_run_enrollment.id,
        "edx_emails_subscription": True,
        "enrollment_mode": "audit",
        "certificate": None,
        "approved_flexible_price_exists": False,
        "grades": [],
    }


@pytest.mark.parametrize("approved_flexible_price_exists", [True, False])
def test_serialize_course_run_enrollments_with_flexible_pricing(
    approved_flexible_price_exists,
):
    """Test that CourseRunEnrollmentSerializer has correct data"""
    course_run_enrollment = CourseRunEnrollmentFactory.create()
    if approved_flexible_price_exists:
        status = FlexiblePriceStatus.APPROVED
    else:
        status = FlexiblePriceStatus.PENDING_MANUAL_APPROVAL

    FlexiblePriceFactory.create(
        user=course_run_enrollment.user,
        courseware_object=course_run_enrollment.run.course,
        status=status,
    )
    serialized_data = CourseRunEnrollmentSerializer(course_run_enrollment).data
    assert serialized_data == {
        "run": CourseRunWithCourseSerializer(course_run_enrollment.run).data,
        "id": course_run_enrollment.id,
        "edx_emails_subscription": True,
        "enrollment_mode": "audit",
        "approved_flexible_price_exists": approved_flexible_price_exists,
        "certificate": None,
        "grades": [],
    }


def test_serialize_course_run_enrollments_with_grades():
    """Test that CourseRunEnrollmentSerializer has correct data"""
    course_run_enrollment = CourseRunEnrollmentFactory.create()

    grade = CourseRunGradeFactory.create(
        course_run=course_run_enrollment.run, user=course_run_enrollment.user
    )

    serialized_data = CourseRunEnrollmentSerializer(course_run_enrollment).data
    assert serialized_data == {
        "run": CourseRunWithCourseSerializer(course_run_enrollment.run).data,
        "id": course_run_enrollment.id,
        "edx_emails_subscription": True,
        "enrollment_mode": "audit",
        "approved_flexible_price_exists": False,
        "certificate": None,
        "grades": CourseRunGradeSerializer([grade], many=True).data,
    }<|MERGE_RESOLUTION|>--- conflicted
+++ resolved
@@ -61,15 +61,8 @@
             "next_run_id": course.first_unexpired_run.id,
             "departments": [{"name": department}],
             "page": CoursePageSerializer(course.page).data,
-<<<<<<< HEAD
-            'required_prerequisites': True,
-            "programs": ProgramSerializer(course.programs, many=True).data
-            if all_runs
-            else None,
-=======
             "programs": ProgramSerializer(course.programs, many=True).data,
             "required_prerequisites": True if all_runs else None,
->>>>>>> 57d8f8cb
         },
     )
 

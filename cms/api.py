"""API functionality for the CMS app"""

import logging
<<<<<<< HEAD
from datetime import timedelta
from typing import Tuple, Union
=======
from typing import Tuple, Union  # noqa: UP035
>>>>>>> 80a900d1
from urllib.parse import urlencode, urljoin

from django.conf import settings
from django.contrib.contenttypes.models import ContentType
from django.core.cache import cache
from django.core.exceptions import ValidationError
from django.utils.text import slugify
from mitol.common.utils import now_in_utc
from wagtail.models import Site
from wagtail.rich_text import RichText

from cms import models as cms_models
from cms.constants import CERTIFICATE_INDEX_SLUG, INSTRUCTOR_INDEX_SLUG
from cms.exceptions import WagtailSpecificPageError
from cms.models import Page  # noqa: F811
from courses.models import Course, Program
from courses.utils import get_courses_based_on_enrollment

log = logging.getLogger(__name__)
DEFAULT_HOMEPAGE_PROPS = dict(  # noqa: C408
    title="Home Page",
    hero_title="Lorem ipsum dolor",
    hero_subtitle="Enim ad minim veniam, quis nostrud exercitation",
)
DEFAULT_SITE_PROPS = dict(hostname="localhost", port=80)  # noqa: C408
COURSE_INDEX_PAGE_PROPERTIES = dict(title="Courses")  # noqa: C408
RESOURCE_PAGE_TITLES = [
    "About Us",
    "Terms of Service",
    "Privacy Policy",
    "Honor Code",
]
RESOURCE_PAGE_SLUGS = [slugify(title) for title in RESOURCE_PAGE_TITLES]
<<<<<<< HEAD
PROGRAM_INDEX_PAGE_PROPERTIES = dict(title="Programs")
HOMEPAGE_CACHE_AGE = 86400  # 24 hours
=======
PROGRAM_INDEX_PAGE_PROPERTIES = dict(title="Programs")  # noqa: C408
>>>>>>> 80a900d1


def get_home_page(raise_if_missing=True, check_specific=False) -> Page:  # noqa: FBT002
    """
    Returns an instance of the home page (all of our Wagtail pages are expected to be descendants of this home page)

    Returns:
        Page: The home page object
    """
    home_page = Page.objects.filter(
        content_type=ContentType.objects.get_for_model(cms_models.HomePage), live=True
    ).first()
    if raise_if_missing is True and home_page is None:
        raise Page.DoesNotExist
    if check_specific and home_page is not None:
        try:
            home_page.get_specific()
        except cms_models.HomePage.DoesNotExist as exc:
            raise WagtailSpecificPageError(
                spec_page_cls=cms_models.HomePage, page_obj=home_page
            ) from exc
    return home_page


def _create_resource_page(title: str) -> cms_models.ResourcePage:
    """Creates a resource page with the given title under the parent page"""
    page = cms_models.ResourcePage(
        slug=slugify(title),
        title=title,
    )
    page.content.append(
        (
            "content",
            {
                "heading": title,
                "detail": RichText(f"<p>Stock {title.lower()} page.</p>"),
            },
        )
    )
    return page


def ensure_resource_pages() -> None:
    """
    Ensures that a set of specific resource pages exist in some basic form
    """
    home_page = get_home_page()
    resource_pages_qset = cms_models.ResourcePage.objects.filter(
        slug__in=RESOURCE_PAGE_SLUGS
    )
    if resource_pages_qset.count() == len(RESOURCE_PAGE_SLUGS):
        return
    existing_resource_titles = set(resource_pages_qset.values_list("title", flat=True))
    missing_resource_titles = set(RESOURCE_PAGE_TITLES) - existing_resource_titles
    for resource_page_title in missing_resource_titles:
        resource_page = _create_resource_page(resource_page_title)
        home_page.add_child(instance=resource_page)
        resource_page.save_revision().publish()


def ensure_home_page_and_site() -> Tuple[cms_models.HomePage, Site]:  # noqa: UP006
    """
    Ensures that Wagtail is configured with a home page of the right type, and that
    the home page is configured as the default site.
    """
    site = Site.objects.filter(is_default_site=True).first()
    home_page = get_home_page(raise_if_missing=False, check_specific=True)
    root = Page.objects.get(depth=1)
    if home_page is None:
        home_page = cms_models.HomePage(**DEFAULT_HOMEPAGE_PROPS)
        root.add_child(instance=home_page)
        home_page.refresh_from_db()
        specific_home_page = home_page
    else:
        specific_home_page = home_page.specific
    if site is None:
        Site.objects.create(
            is_default_site=True, root_page=home_page, **DEFAULT_SITE_PROPS
        )
    elif site.root_page is None or site.root_page != home_page:
        site.root_page = home_page
        site.save()
        log.info("Updated site: %s", site)
    wagtail_default_home_page = Page.objects.filter(
        depth=2, content_type=ContentType.objects.get_for_model(Page)
    ).first()
    if wagtail_default_home_page is not None:
        wagtail_default_home_page.delete()
    return specific_home_page, site


def ensure_product_index() -> cms_models.CourseIndexPage:
    """
    Ensures that an index page has been created for each type of product, and that all product pages are
    nested under it.
    """
    home_page = get_home_page()
    course_index = Page.objects.filter(
        content_type=ContentType.objects.get_for_model(cms_models.CourseIndexPage)
    ).first()
    if not course_index:
        course_index = cms_models.CourseIndexPage(**COURSE_INDEX_PAGE_PROPERTIES)
        home_page.add_child(instance=course_index)
        course_index.save_revision().publish()
    # Move course detail pages to be children of the course index pages
    for page_id in cms_models.CoursePage.objects.exclude(
        path__startswith=course_index.path
    ).values_list("id", flat=True):
        page = Page.objects.get(id=page_id)
        page.move(course_index, "last-child")
    return course_index


def ensure_program_product_index() -> cms_models.ProgramIndexPage:
    """
    Same as ensure_product_index, but operates on programs instead.
    """
    home_page = get_home_page()
    program_index = Page.objects.filter(
        content_type=ContentType.objects.get_for_model(cms_models.ProgramIndexPage)
    ).first()
    if not program_index:
        program_index = cms_models.ProgramIndexPage(**PROGRAM_INDEX_PAGE_PROPERTIES)
        home_page.add_child(instance=program_index)
        program_index.save_revision().publish()
    # Move course detail pages to be children of the course index pages
    for page_id in cms_models.ProgramPage.objects.exclude(
        path__startswith=program_index.path
    ).values_list("id", flat=True):
        page = Page.objects.get(id=page_id)
        page.move(program_index, "last-child")
    return program_index


def ensure_signatory_index() -> cms_models.SignatoryIndexPage:
    """
    Ensures that an index page has been created for signatories.
    """
    home_page = get_home_page()
    signatory_index = Page.objects.filter(
        content_type=ContentType.objects.get_for_model(cms_models.SignatoryIndexPage)
    ).first()
    if not signatory_index:
        signatory_index = cms_models.SignatoryIndexPage(title="Signatories")
        home_page.add_child(instance=signatory_index)
        signatory_index.save_revision().publish()

    if signatory_index.get_children_count() != cms_models.SignatoryPage.objects.count():
        for signatory_page in cms_models.SignatoryPage.objects.all():
            signatory_page.move(signatory_index, "last-child")
        log.info("Moved signatory pages under signatory index page")
    return signatory_index


def ensure_certificate_index() -> cms_models.CertificateIndexPage:
    """
    Ensures that an index page has been created for certificates.
    """
    home_page = get_home_page()
    certificate_index = cms_models.CertificateIndexPage.objects.first()

    if certificate_index and certificate_index.slug != CERTIFICATE_INDEX_SLUG:
        certificate_index.slug = CERTIFICATE_INDEX_SLUG
        certificate_index.save()

    if not certificate_index:
        cert_index_content_type, _ = ContentType.objects.get_or_create(
            app_label="cms", model="certificateindexpage"
        )
        certificate_index = cms_models.CertificateIndexPage(
            title="Certificate Index Page",
            content_type_id=cert_index_content_type.id,
            slug=CERTIFICATE_INDEX_SLUG,
        )
        home_page.add_child(instance=certificate_index)
    return certificate_index


def ensure_instructors_index() -> cms_models.InstructorIndexPage:
    """
    Ensures that an index page has been created for instructors.
    """
    home_page = get_home_page()
    instructor_index = cms_models.InstructorIndexPage.objects.first()

    if instructor_index and instructor_index.slug != INSTRUCTOR_INDEX_SLUG:
        instructor_index.slug = INSTRUCTOR_INDEX_SLUG
        instructor_index.save()

    if not instructor_index:
        instructor_index_content_type, _ = ContentType.objects.get_or_create(
            app_label="cms", model="instructorindexpage"
        )
        instructor_index = cms_models.InstructorIndexPage(
            title="Instructors",
            content_type_id=instructor_index_content_type.id,
            slug=INSTRUCTOR_INDEX_SLUG,
        )
        home_page.add_child(instance=instructor_index)
    return instructor_index


def get_wagtail_img_src(image_obj) -> str:
    """Returns the image source URL for a Wagtail Image object"""
    return (
        "{url}?{qs}".format(
            url=urljoin(settings.MEDIA_URL, image_obj.file.name),
            qs=urlencode({"v": image_obj.file_hash}),
        )
        if image_obj
        else ""
    )


def create_default_courseware_page(
    courseware: Union[Course, Program],  # noqa: FA100
    live: bool = False,  # noqa: FBT001, FBT002
    *args,  # noqa: ARG001
    **kwargs,  # noqa: ARG001
):
    """
    Creates a default about page for the given courseware object. Created pages
    won't be in a published state (as this will put just the bare minimum in to
    make it work). The created page will exist in the proper part of the
    hierarchy, so this will fail if there's not an index page for the courseware
    object type. You cannot have duplicate pages for a courseware object, so
    trying to create one will result in an exception being raised.

    Args:
    - object (Course or Program): The courseware object to work with
    - live (boolean): Make the page live or not (default False)
    Keyword Args:
    - title (str): Force a specific title.
    - slug (str): Force a specific slug.
    Returns:
    - CoursePage or ProgramPage; the page
    Raises:
    - Exception
    """
    from cms.models import CourseIndexPage, CoursePage, ProgramIndexPage, ProgramPage

    page_framework = {
        "title": courseware.title,
        "description": courseware.title,
        "live": live,
        "length": "No Data",
        "slug": slugify(courseware.readable_id),
    }

    try:
        if isinstance(courseware, Course):
            parent_page = CourseIndexPage.objects.filter(live=True).get()
            page = CoursePage(course=courseware, **page_framework)
        else:
            parent_page = ProgramIndexPage.objects.filter(live=True).get()
            page = ProgramPage(program=courseware, **page_framework)
    except:  # noqa: E722
        raise ValidationError(f"No valid index page found for {courseware}.")  # noqa: B904, EM102

    parent_page.add_child(instance=page)

    page.save()
    page.refresh_from_db()

    if isinstance(courseware, Course):
        homepage = cms_models.HomePage.objects.first()

        cms_models.HomeProductLink.objects.create(
            page=homepage, course_product_page=page
        )

    return page


def create_featured_items():
    """
    Pulls a new set of featured items for the CMS home page

    This will only be used by cron task or management command.
    """
    featured_courses = cache.get("CMS_homepage_featured_courses")
    if featured_courses is not None:
        cache.delete("CMS_homepage_featured_courses")

    now = now_in_utc()
    end_of_day = now + timedelta(days=1)
    enrollable_courses = get_courses_based_on_enrollment(
        Course.objects.select_related("page").filter(page__live=True, live=True),
        True,
        end_of_day,
    )
    enrollable_courses = enrollable_courses.order_by("?")
    self_paced_featured_courses = enrollable_courses.filter(self_paced=True)[:2]
    random_featured_courses = enrollable_courses.prefetch_related(
        "first_unexpired_run"
    ).exclude(id__in=self_paced_featured_courses.values_list("id", flat=True))[:20]

    future_featured_courses = random_featured_courses.filter(
        first_unexpired_run__start_date__gt=now
    ).order_by("first_unexpired_run__start_date")
    started_featured_courses = random_featured_courses - future_featured_courses

    featured_courses = (
        self_paced_featured_courses | future_featured_courses | started_featured_courses
    )
    # Set the value in cache for 24 hours
    cache.set("CMS_homepage_featured_courses", featured_courses, HOMEPAGE_CACHE_AGE)
    return<|MERGE_RESOLUTION|>--- conflicted
+++ resolved
@@ -1,12 +1,9 @@
 """API functionality for the CMS app"""
 
 import logging
-<<<<<<< HEAD
+
 from datetime import timedelta
-from typing import Tuple, Union
-=======
 from typing import Tuple, Union  # noqa: UP035
->>>>>>> 80a900d1
 from urllib.parse import urlencode, urljoin
 
 from django.conf import settings
@@ -40,12 +37,8 @@
     "Honor Code",
 ]
 RESOURCE_PAGE_SLUGS = [slugify(title) for title in RESOURCE_PAGE_TITLES]
-<<<<<<< HEAD
-PROGRAM_INDEX_PAGE_PROPERTIES = dict(title="Programs")
+PROGRAM_INDEX_PAGE_PROPERTIES = dict(title="Programs")  # noqa: C408
 HOMEPAGE_CACHE_AGE = 86400  # 24 hours
-=======
-PROGRAM_INDEX_PAGE_PROPERTIES = dict(title="Programs")  # noqa: C408
->>>>>>> 80a900d1
 
 
 def get_home_page(raise_if_missing=True, check_specific=False) -> Page:  # noqa: FBT002

--- conflicted
+++ resolved
@@ -192,7 +192,6 @@
             return ""
 
         # Cache program IDs to avoid repeated access
-<<<<<<< HEAD
         # Handle both QuerySet and prefetched list cases
         programs_relation = instance.product.programs
         if hasattr(programs_relation, 'all'):
@@ -201,13 +200,6 @@
         else:
             # It's already a prefetched list
             programs = list(programs_relation) if programs_relation else []
-=======
-        programs = (
-            list(instance.product.programs.all())
-            if instance.product.programs.exists()
-            else []
-        )
->>>>>>> a56b70fb
 
         if not programs:
             # Handle case with no programs

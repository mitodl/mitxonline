"""User utils tests"""

import random
from datetime import datetime
from email.utils import parseaddr
from unittest.mock import patch

import pytest
import pytz
from django.conf import settings

from users.factories import UserFactory
from users.utils import (
    determine_approx_age,
    format_recipient,
    is_duplicate_username_error,
)


@pytest.mark.parametrize(
    "exception_text,expected_value",  # noqa: PT006
    [
        ["DETAILS: (username)=(ABCDEFG) already exists", True],  # noqa: PT007
        ["DETAILS: (email)=(ABCDEFG) already exists", False],  # noqa: PT007
    ],
)
def test_is_duplicate_username_error(exception_text, expected_value):
    """
    is_duplicate_username_error should return True if the exception text provided indicates a duplicate username error
    """
    assert is_duplicate_username_error(exception_text) is expected_value


<<<<<<< HEAD
=======
@pytest.mark.django_db
@patch("openedx.api.repair_faulty_edx_user", return_value=(None, None))
def test_ensure_active_user(mock_repair_faulty_edx_user):
    """
    Test that ensure_active_user activates and tries to repair openedx user record
    """
    user = UserFactory.create(no_openedx_user=True)
    user.is_active = False
    user.save()

    assert not user.is_active

    ensure_active_user(user)
    mock_repair_faulty_edx_user.assert_called_once_with(user)
    assert user.is_active


>>>>>>> f6785165
def test_format_recipient(user):
    """Verify that format_recipient correctly format's a user's name and email"""
    name, email = parseaddr(format_recipient(user))
    assert name == user.name
    assert email == user.email


def test_determine_approx_age():
    """Verify that determine_approx_age works correctly"""

    now = datetime.now(tz=pytz.timezone(settings.TIME_ZONE))
    test_year = now.year - random.randrange(0, 50)  # noqa: S311
    test_age = now.year - test_year

    assert determine_approx_age(test_year) == test_age<|MERGE_RESOLUTION|>--- conflicted
+++ resolved
@@ -31,26 +31,6 @@
     assert is_duplicate_username_error(exception_text) is expected_value
 
 
-<<<<<<< HEAD
-=======
-@pytest.mark.django_db
-@patch("openedx.api.repair_faulty_edx_user", return_value=(None, None))
-def test_ensure_active_user(mock_repair_faulty_edx_user):
-    """
-    Test that ensure_active_user activates and tries to repair openedx user record
-    """
-    user = UserFactory.create(no_openedx_user=True)
-    user.is_active = False
-    user.save()
-
-    assert not user.is_active
-
-    ensure_active_user(user)
-    mock_repair_faulty_edx_user.assert_called_once_with(user)
-    assert user.is_active
-
-
->>>>>>> f6785165
 def test_format_recipient(user):
     """Verify that format_recipient correctly format's a user's name and email"""
     name, email = parseaddr(format_recipient(user))

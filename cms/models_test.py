"""Tests for Wagtail models"""

import json
from datetime import timedelta
from urllib.parse import quote_plus

import factory
import pytest
from django.contrib.auth import get_user_model
from django.contrib.auth.models import AnonymousUser, Group
from django.contrib.sessions.middleware import SessionMiddleware
from django.core.cache import caches
from django.test.client import RequestFactory
from django.urls import resolve, reverse
from mitol.common.factories import UserFactory
from mitol.common.utils.datetime import now_in_utc

from cms.api import create_featured_items
from cms.constants import CMS_EDITORS_GROUP_NAME
from cms.factories import (
    CertificatePageFactory,
    CoursePageFactory,
    FlexiblePricingFormFactory,
    HomePageFactory,
    InstructorPageFactory,
    ProgramPageFactory,
    ResourcePageFactory,
)
from cms.models import (
    CertificatePage,
    CoursePage,
    FlexiblePricingRequestSubmission,
    InstructorPageLink,
    ProgramPage,
    SignatoryPage,
)
from courses.factories import (
    CourseFactory,
    CourseRunEnrollmentFactory,
    CourseRunFactory,
    ProgramFactory,
    program_with_empty_requirements,  # noqa: F401
)
from courses.models import Course, CourseRun
from ecommerce.constants import DISCOUNT_TYPE_FIXED_PRICE
from ecommerce.factories import ProductFactory
from flexiblepricing.api import determine_courseware_flexible_price_discount
from flexiblepricing.constants import FlexiblePriceStatus
from flexiblepricing.factories import FlexiblePriceFactory, FlexiblePriceTierFactory
from flexiblepricing.models import FlexiblePrice

pytestmark = [pytest.mark.django_db]

FAKE_READABLE_ID = "some:readable-id"


def test_resource_page_site_name(settings, mocker):
    """
    ResourcePage should include site_name in its context
    """
    settings.SITE_NAME = "a site's name"
    page = ResourcePageFactory.create()
    rf = RequestFactory()
    request = rf.get("/")
    mocker.patch("cms.models.get_base_context")
    assert page.get_context(request)["site_name"] == settings.SITE_NAME


def test_custom_detail_page_urls(fully_configured_wagtail):
    """Verify that course detail pages return our custom URL path"""
    course_pages = CoursePageFactory.create_batch(
        2, course__readable_id=factory.Iterator([FAKE_READABLE_ID, "non-matching-id"])
    )
    assert course_pages[0].get_url() == f"/courses/{FAKE_READABLE_ID}/"


def test_custom_detail_page_urls_handled(fully_configured_wagtail):
    """Verify that custom URL paths for our course pages are served by the standard Wagtail view"""
    CoursePageFactory.create(course__readable_id=FAKE_READABLE_ID)
    resolver_match = resolve(f"/courses/{FAKE_READABLE_ID}/")
    assert resolver_match.func.__module__ == "wagtail.views"  # pylint: disable=protected-access
    assert resolver_match.func.__name__ == "serve"  # pylint: disable=protected-access


@pytest.mark.parametrize(
    "is_authenticated,has_relevant_run,enrolled,exp_sign_in_url,exp_is_enrolled,has_finaid,has_instructor",  # noqa: PT006
    [
        [True, True, True, False, True, True, True],  # noqa: PT007
        [True, True, True, False, True, False, False],  # noqa: PT007
        [  # noqa: PT007
            False,
            False,
            False,
            True,
            False,
            False,
            True,
        ],
        [False, True, True, True, False, False, False],  # noqa: PT007
    ],
)
def test_course_page_context(  # noqa: PLR0913
    settings,
    staff_user,
    fully_configured_wagtail,
    is_authenticated,
    has_relevant_run,
    enrolled,
    exp_sign_in_url,
    exp_is_enrolled,
    has_finaid,
    has_instructor,
):
    """CoursePage.get_context should return expected values"""
    rf = RequestFactory()
    request = rf.get("/")
    request.user = staff_user if is_authenticated else AnonymousUser()
    if has_relevant_run:
        run = CourseRunFactory.create(
            course__page=None, course__readable_id=FAKE_READABLE_ID, in_future=True
        )
        course_page_kwargs = dict(course=run.course)  # noqa: C408
    else:
        run = None
        course_page_kwargs = dict(course__readable_id=FAKE_READABLE_ID)  # noqa: C408
    if has_finaid and is_authenticated and has_relevant_run:
        sub = FlexiblePriceFactory(  # noqa: F841
            courseware_object=run.course,
            user=staff_user,
            status=FlexiblePriceStatus.APPROVED,
        )
        ProductFactory.create(purchasable_object=run)
        ecommerce_product = run.products.filter(is_active=True).first()
        discount = determine_courseware_flexible_price_discount(
            ecommerce_product, request.user
        )
        finaid_price = (
            ecommerce_product.price,
            discount.discount_product(ecommerce_product),
        )
        product = ecommerce_product
    else:
        finaid_price = None
        product = None
    relevant_runs = list(CourseRun.objects.all())
    course_page = CoursePageFactory.create(**course_page_kwargs)
    if enrolled:
        CourseRunEnrollmentFactory.create(user=staff_user, run=run)

    if has_instructor:
        instructor_page = InstructorPageFactory.create()
        InstructorPageLink.objects.create(
            page=course_page, linked_instructor_page=instructor_page
        )
        course_page.refresh_from_db()

    context = course_page.get_context(request=request)
    assert context == {
        "self": course_page,
        "page": course_page,
        "request": request,
        "run": run,
        "course_runs": relevant_runs,
        "sign_in_url": f"{reverse(settings.LOGIN_URL)}?next={quote_plus(course_page.get_url())}"
        if exp_sign_in_url
        else None,
        "start_date": getattr(run, "start_date", None),
        "can_access_edx_course": is_authenticated and has_relevant_run,
        "finaid_price": finaid_price,
        "product": product,
        "hijack_logout_redirect_url": "/admin/users/user",
        "instructors": []
        if not has_instructor
        else [
            member.linked_instructor_page
            for member in course_page.linked_instructors.order_by("order").all()
        ],
    }

    context = course_page.get_context(request=request)

    if has_finaid:
        assert context["finaid_price"] == (
            ecommerce_product.price,
            discount.discount_product(ecommerce_product),
        )
    else:
        assert context["finaid_price"] is None


@pytest.mark.parametrize(
    "is_authed,is_editor,has_relevant_run,is_in_progress,exp_can_access",  # noqa: PT006
    [
        [True, True, True, True, True],  # noqa: PT007
        [False, False, True, True, False],  # noqa: PT007
        [True, True, True, False, True],  # noqa: PT007
        [True, True, False, True, False],  # noqa: PT007
        [True, False, True, False, False],  # noqa: PT007
    ],
)
def test_course_page_context_edx_access(  # noqa: PLR0913
    mocker,
    fully_configured_wagtail,
    is_authed,
    is_editor,
    has_relevant_run,
    is_in_progress,
    exp_can_access,
):
    """CoursePage.get_context should correctly indicate if user can access the edX course"""
    course_page = CoursePageFactory.create(course__readable_id=FAKE_READABLE_ID)
    run = (
        None
        if not has_relevant_run
        else CourseRunFactory.create(
            course=course_page.course,
            **(dict(in_progress=True) if is_in_progress else dict(in_future=True)),  # noqa: C408
        )
    )
    patched_get_relevant_run_qset = mocker.patch(
        "cms.models.get_relevant_course_run_qset", return_value=[run if run else None]
    )
    if not is_authed:  # noqa: SIM108
        request_user = AnonymousUser()
    else:
        request_user = UserFactory.create()
    if is_editor:
        editor_group = Group.objects.get(name=CMS_EDITORS_GROUP_NAME)
        editor_group.user_set.add(request_user)
        request_user.save()
    rf = RequestFactory()
    request = rf.get("/")
    request.user = request_user
    context = course_page.get_context(request=request)
    assert context["can_access_edx_course"] is exp_can_access
    patched_get_relevant_run_qset.assert_called_once_with(course=course_page.course)


def generate_flexible_pricing_response(mocker, request_user, flexible_pricing_form):
    """
    Generates a fully realized request for the Flexible Pricing tests.

    Args:
        request_user    User object to use for authentication
        flexible_pricing_form   The factory-generated form object

    Returns:
        TemplateResponse - this will call render() for you
    """
    rf = RequestFactory()
    request = rf.get("/")
    request.user = request_user
    get_response = mocker.MagicMock()
    middleware = SessionMiddleware(get_response)
    middleware.process_request(request)
    request.session.save()

    response = flexible_pricing_form.serve(request)
    response.render()

    assert response.is_rendered

    return response


@pytest.mark.parametrize(
    "is_authed,has_submission",  # noqa: PT006
    [[False, False], [True, False], [True, True]],  # noqa: PT007
)
def test_flex_pricing_form_display(mocker, is_authed, has_submission):
    """
    Tests the initial display of the flexible pricing form. If the user is not
    authenticated, they should see the guest text. If they are, they should
    see the form if they don't have an in-progress submission.
    """
    course_page = CoursePageFactory.create(course__readable_id=FAKE_READABLE_ID)
    flex_form = FlexiblePricingFormFactory(selected_course=course_page.course)

    if not is_authed:
        request_user = AnonymousUser()
    else:
        request_user = UserFactory.create()
        if has_submission:
            submission = FlexiblePricingRequestSubmission.objects.create(
                form_data=json.dumps([]), page=flex_form, user=request_user
            )
            flexprice = FlexiblePrice.objects.create(  # noqa: F841
                user=request_user,
                cms_submission=submission,
                courseware_object=flex_form.selected_course,
            )

    response = generate_flexible_pricing_response(mocker, request_user, flex_form)

    # simple string checking for the rendered content
    # should match what's in the factory

    if not is_authed:
        assert "Not Logged In" in response.rendered_content
    elif has_submission:
        assert "Application Processing" in response.rendered_content
    else:
        assert "csrfmiddlewaretoken" in response.rendered_content


@pytest.mark.parametrize(
    "submission_status",
    [
        FlexiblePriceStatus.CREATED,
        FlexiblePriceStatus.APPROVED,
        FlexiblePriceStatus.DENIED,
        FlexiblePriceStatus.RESET,
    ],
)
def test_flex_pricing_form_state_display(mocker, submission_status):
    """
    Tests the display when the user goes to submit a request again - they should
    get one of three status update pages instead of the form.
    """

    course_page = CoursePageFactory.create(course__readable_id=FAKE_READABLE_ID)
    flex_form = FlexiblePricingFormFactory(selected_course=course_page.course)

    request_user = UserFactory.create()
    submission = FlexiblePricingRequestSubmission.objects.create(
        form_data=json.dumps([]), page=flex_form, user=request_user
    )
    flexprice = FlexiblePrice.objects.create(  # noqa: F841
        user=request_user,
        cms_submission=submission,
        status=submission_status,
        courseware_object=course_page.course,
    )

    response = generate_flexible_pricing_response(mocker, request_user, flex_form)

    if submission_status == FlexiblePriceStatus.CREATED:
        assert "Application Processing" in response.rendered_content
    elif submission_status == FlexiblePriceStatus.APPROVED:
        assert "Application Approved" in response.rendered_content
    elif submission_status == FlexiblePriceStatus.DENIED:
        assert "Application Denied" in response.rendered_content
    elif submission_status == FlexiblePriceStatus.RESET:
        assert "csrfmiddlewaretoken" in response.rendered_content, (
            response.rendered_content
        )


@pytest.mark.parametrize("course_or_program", [True, False])
def test_flex_pricing_parent_resources(course_or_program):
    """
    Tests the get_parent_product and get_parent_product_page methods in the
    FlexiblePricingRequestForm to make sure the right things are returned based
    on whether the form is under a CoursePage or a ProgramPage.

    Args:
    - course_or_program: boolean, True to test with a CoursePage, False for ProgramPage.
    """

    if course_or_program:
        parent_page = CoursePageFactory.create()
    else:
        parent_page = ProgramPageFactory.create()

    flex_form = FlexiblePricingFormFactory(parent=parent_page)

    assert (
        isinstance(flex_form.get_parent_product_page(), CoursePage)
        if course_or_program
        else isinstance(flex_form.get_parent_product_page(), ProgramPage)
    )


def test_flex_pricing_form_courseware_object(program_with_empty_requirements):  # noqa: F811
    """
    Tests to make sure the correct courseware objects are returned when hitting
    the get_parent_courseware method.
    """

    first_course = CourseFactory.create(readable_id=FAKE_READABLE_ID, page=None)
    course_page = CoursePageFactory.create(course=first_course)  # noqa: F841
    flex_form = FlexiblePricingFormFactory()

    program = program_with_empty_requirements
    secondary_course = CourseFactory.create()
    program.add_requirement(secondary_course)

    # no set courseware object, so get it from the parent page

    assert flex_form.get_parent_courseware() == first_course
    assert flex_form.selected_course is None
    assert flex_form.selected_program is None

    # setting a specific course (but not a program) - should return the program

    flex_form.selected_course = secondary_course
    flex_form.save()
    flex_form.refresh_from_db()

    assert flex_form.get_parent_courseware() == program
    assert flex_form.selected_course == secondary_course
    assert flex_form.selected_program is None

    # setting a specific program - should override everything

    flex_form.selected_program = program
    flex_form.save()
    flex_form.refresh_from_db()

    assert flex_form.get_parent_courseware() == program
    assert flex_form.selected_course == secondary_course
    assert flex_form.selected_program == program

    # adding a second program - should still return the first program

    second_program = ProgramFactory.create()
    second_program.add_requirement(secondary_course)

    assert flex_form.get_parent_courseware() == program
    assert flex_form.selected_course == secondary_course
    assert flex_form.selected_program == program


@pytest.mark.parametrize("test_scenario", ["course", "two_programs", "one_program"])
def test_flex_pricing_single_submission(
    mocker,
    test_scenario,
    program_with_empty_requirements,  # noqa: F811
):
    """
    Tests multiple submissions for the same course/program.

    If the FlexiblePricingRequestForm is associated with a course, it should
    check for a submission for that course or the program the course belongs to.
    If it's associated with a program, it should check for submissions in the
    program. A submission for a course in the program should exist for the program.
    If it's associated with a program that has related programs, it should check
    for submissions in the related programs too.
    """
    program = program_with_empty_requirements
    course = CourseFactory.create()
    program.add_requirement(course)

    course_page = CoursePageFactory.create(course__readable_id=FAKE_READABLE_ID)

    if test_scenario == "course":
        first_sub_form = FlexiblePricingFormFactory(
            parent=course_page, selected_course=course
        )
        second_sub_form = FlexiblePricingFormFactory(
            parent=course_page, selected_program=program
        )
    elif test_scenario == "two_programs":
        second_program = ProgramFactory.create()
        second_program.add_requirement(course)
        second_program.add_related_program(program)

        first_sub_form = FlexiblePricingFormFactory(
            parent=course_page, selected_program=program
        )
        second_sub_form = FlexiblePricingFormFactory(
            parent=course_page, selected_program=second_program
        )
    else:
        second_sub_form = FlexiblePricingFormFactory(
            parent=course_page, selected_course=course
        )
        first_sub_form = FlexiblePricingFormFactory(
            parent=course_page, selected_program=program
        )

    request_user = UserFactory.create()
    submission = FlexiblePricingRequestSubmission.objects.create(
        form_data=json.dumps([]), page=first_sub_form, user=request_user
    )

    flexprice = FlexiblePrice.objects.create(  # noqa: F841
        user=request_user,
        cms_submission=submission,
        courseware_object=program,
        status=FlexiblePriceStatus.CREATED,
    )

    # test to make sure we get back a status message from the first form

    response = generate_flexible_pricing_response(mocker, request_user, first_sub_form)

    assert "Application Processing" in response.rendered_content

    # then test to make sure we get a status message back from the second form too

    response = generate_flexible_pricing_response(mocker, request_user, second_sub_form)

    # should not get a form here - should get Application Processing

    assert "Application Processing" in response.rendered_content


def test_flex_pricing_form_state_display_no_discount_tier(
    mocker,
    program_with_empty_requirements,  # noqa: F811
):
    """
    Tests the status display when the user is assigned to the no-discount tier.
    """

    program = program_with_empty_requirements
    course_page = CoursePageFactory.create(course__readable_id=FAKE_READABLE_ID)
    program.add_requirement(course_page.course)
    course_page.refresh_from_db()
    program.refresh_from_db()

    flex_form = FlexiblePricingFormFactory(
        selected_course=course_page.course,
        application_approved_no_discount_text="No Discount Text",
        application_approved_text="Application Approved",
    )
    tier = FlexiblePriceTierFactory(
        courseware_object=course_page.course.programs[0], discount__amount=0
    )
    other_tier = FlexiblePriceTierFactory(
        courseware_object=course_page.course.programs[0],
        discount__amount=50,
        discount__discount_type=DISCOUNT_TYPE_FIXED_PRICE,
    )

    request_user = UserFactory.create()
    submission = FlexiblePricingRequestSubmission.objects.create(
        form_data=json.dumps([]), page=flex_form, user=request_user
    )
    flexprice = FlexiblePrice.objects.create(
        user=request_user,
        cms_submission=submission,
        status=FlexiblePriceStatus.APPROVED,
        courseware_object=course_page.course.programs[0],
        tier=tier,
    )

    response = generate_flexible_pricing_response(mocker, request_user, flex_form)

    assert "No Discount Text" in response.rendered_content

    flexprice.tier = other_tier
    flexprice.save()
    flexprice.refresh_from_db()

    response = generate_flexible_pricing_response(mocker, request_user, flex_form)

    assert "Approved" in response.rendered_content


def test_certificate_for_course_page():
    """
    The Certificate property should return expected values if associated with a CertificatePage
    """
    course_page = CoursePageFactory.create(certificate_page=None)
    assert CertificatePage.can_create_at(course_page)
    assert not SignatoryPage.can_create_at(course_page)

    certificate_page = CertificatePageFactory.create(
        parent=course_page,
        product_name="product_name",
        CEUs="1.8",
        signatories__0__signatory__page__name="Name",
        signatories__0__signatory__page__title_1="Title_1",
        signatories__0__signatory__page__title_2="Title_2",
        signatories__0__signatory__page__title_3="Title_3",
        signatories__0__signatory__page__organization="Organization",
        signatories__0__signatory__page__signature_image__title="Image",
    )
    assert certificate_page.get_parent() == course_page
    assert certificate_page.CEUs == "1.8"
    assert certificate_page.product_name == "product_name"
    for signatory in certificate_page.signatories:  # pylint: disable=not-an-iterable
        assert signatory.value.name == "Name"
        assert signatory.value.title_1 == "Title_1"
        assert signatory.value.title_2 == "Title_2"
        assert signatory.value.title_3 == "Title_3"
        assert signatory.value.organization == "Organization"
        assert signatory.value.signature_image.title == "Image"


def test_certificate_for_program_page():
    """
    The Certificate property should return expected values if associated with a CertificatePage
    """
    program_page = ProgramPageFactory.create(certificate_page=None)
    assert CertificatePage.can_create_at(program_page)
    assert not SignatoryPage.can_create_at(program_page)

    certificate_page = CertificatePageFactory.create(
        parent=program_page,
        product_name="product_name",
        CEUs="2.8",
        signatories__0__signatory__page__name="Name",
        signatories__0__signatory__page__title_1="Title_1",
        signatories__0__signatory__page__title_2="Title_2",
        signatories__0__signatory__page__title_3="Title_3",
        signatories__0__signatory__page__organization="Organization",
        signatories__0__signatory__page__signature_image__title="Image",
    )

    assert certificate_page.get_parent() == program_page
    assert certificate_page.CEUs == "2.8"
    assert certificate_page.product_name == "product_name"
    for signatory in certificate_page.signatories:  # pylint: disable=not-an-iterable
        assert signatory.value.name == "Name"
        assert signatory.value.title_1 == "Title_1"
        assert signatory.value.title_2 == "Title_2"
        assert signatory.value.title_3 == "Title_3"
        assert signatory.value.organization == "Organization"
        assert signatory.value.signature_image.title == "Image"


@pytest.mark.parametrize("test_course", [True, False])
def test_courseware_title_synced_with_product_page_title(test_course):
    """Tests that Courseware title is synced with the Course Page title from CMS"""
    product_page = CoursePageFactory() if test_course else ProgramPageFactory()
    updated_title = "Updated Courseware Page Title"
    product_page.title = updated_title
    product_page.save()

    courseware = product_page.course if test_course else product_page.program

    assert courseware.title == updated_title


@pytest.mark.parametrize("flex_form_for_course", [True, False])
def test_flexible_pricing_request_form_context(flex_form_for_course):
    """
    Tests the flexible pricing request form context contains required information.
    The context["product"] will contain different values based on whether the
    Flexible Pricing request is for a Course or Program.
    """
    rf = RequestFactory()
    request = rf.get("/")
    user = UserFactory.create()
    request.user = user
    course_page = CoursePageFactory()
    run = CourseRunFactory.create(course=course_page.course)

    if flex_form_for_course:
        parent_page = CoursePageFactory.create()
        flex_form = FlexiblePricingFormFactory(
            selected_course=course_page.course, parent=parent_page
        )
    else:
        parent_page = ProgramPageFactory.create()
        flex_form = FlexiblePricingFormFactory(parent=parent_page)
    product = ProductFactory.create(purchasable_object=run)

    context = flex_form.get_context(request=request)
    if isinstance(product, Course):
        assert context["product"].id == product.id
    else:
        assert context["product"] is None
    assert context["product_page"] == course_page.url


def test_homepage_featured_products(settings, mocker):
    now = now_in_utc()
    future_date = now + timedelta(days=1)
    past_date = now - timedelta(days=1)
    further_future_date = future_date + timedelta(days=1)
    further_past_date = past_date - timedelta(days=1)
    furthest_future_date = further_future_date + timedelta(days=1)
    redis_cache = caches["redis"]
    # Ensure the key is empty since pytest doesn't clear the cache between tests
    featured_courses = redis_cache.get("CMS_homepage_featured_courses")
    if featured_courses is not None:
        redis_cache.delete("CMS_homepage_featured_courses")
    assert redis_cache.get("CMS_homepage_featured_courses") is None

    enrollable_future_course = CourseFactory.create(page=None, live=True)
    enrollable_future_course_page = CoursePageFactory.create(
        course=enrollable_future_course, live=True
    )
    enrollable_future_courserun = CourseRunFactory.create(
        course=enrollable_future_course,
        live=True,
        start_date=future_date,
        enrollment_start=further_past_date,
        enrollment_end=further_future_date,
        end_date=furthest_future_date,
    )
    create_featured_items()
    assert len(redis_cache.get("CMS_homepage_featured_courses")) == 1
    hf = HomePageFactory.create()
    assert hf.get_cached_featured_products == [
        {
            "title": enrollable_future_course_page.title,
            "description": enrollable_future_course_page.description,
            "feature_image": enrollable_future_course_page.feature_image,
            "start_date": enrollable_future_courserun.start_date,
            "url_path": enrollable_future_course_page.get_url(),
            "is_program": enrollable_future_course_page.is_program_page,
            "is_self_paced": False,
            "program_type": None,
        }
    ]
    # Remove the previous course from the potential courses to be featured, this will also test a course as unenrollable
    enrollable_future_course.live = False
    enrollable_future_course.save()

    enrollable_future_course_with_no_enrollment_end = CourseFactory.create(
        page=None, live=True
    )
    enrollable_future_course_with_no_enrollment_end_page = CoursePageFactory.create(
        course=enrollable_future_course_with_no_enrollment_end, live=True
    )
    enrollable_future_courserun_with_no_enrollment_end = CourseRunFactory.create(
        course=enrollable_future_course_with_no_enrollment_end,
        live=True,
        start_date=future_date,
        enrollment_start=further_past_date,
        enrollment_end=None,
        end_date=furthest_future_date,
    )
    create_featured_items()
    assert len(redis_cache.get("CMS_homepage_featured_courses")) == 1
    hf = HomePageFactory.create()
    assert hf.get_cached_featured_products == [
        {
            "title": enrollable_future_course_with_no_enrollment_end_page.title,
            "description": enrollable_future_course_with_no_enrollment_end_page.description,
            "feature_image": enrollable_future_course_with_no_enrollment_end_page.feature_image,
            "start_date": enrollable_future_courserun_with_no_enrollment_end.start_date,
            "url_path": enrollable_future_course_with_no_enrollment_end_page.get_url(),
            "is_program": enrollable_future_course_with_no_enrollment_end_page.is_program_page,
            "is_self_paced": False,
            "program_type": None,
        }
    ]


<<<<<<< HEAD
class TestFlexiblePricingFormBuilder:
    """Tests for FlexiblePricingFormBuilder methods"""

    def test_create_country_field_with_currency_exchange_rates(self):
        """Test create_country_field method with currency exchange rates in database"""
        from cms.models import FlexiblePricingFormBuilder
        from django.forms import ChoiceField
        from flexiblepricing.factories import CurrencyExchangeRateFactory
        
        rate1 = CurrencyExchangeRateFactory.create(
            currency_code="USD",
            description="US Dollar"
        )
        rate2 = CurrencyExchangeRateFactory.create(
            currency_code="EUR",
            description="Euro"
        )
        rate3 = CurrencyExchangeRateFactory.create(
            currency_code="GBP",
            description=""
        )
        

        field = None
        options = {"label": "Country Currency"}
        
        result = FlexiblePricingFormBuilder.create_country_field(None, field, options)
        
        assert isinstance(result, ChoiceField)
        
        expected_choices = [
            ("USD", "USD - US Dollar"),
            ("EUR", "EUR - Euro"),
            ("GBP", "GBP"),
        ]
        assert set(result.choices) == set(expected_choices)
        
        assert "error_messages" in result.__dict__
        assert result.error_messages["required"] == "Country Currency is a required field."

    def test_create_country_field_with_no_currency_exchange_rates(self):
        """Test create_country_field method with no currency exchange rates in database"""
        from cms.models import FlexiblePricingFormBuilder
        from django.forms import ChoiceField
        
        from flexiblepricing.models import CurrencyExchangeRate
        CurrencyExchangeRate.objects.all().delete()
        
        field = None
        options = {"label": "Currency Selection"}
        
        result = FlexiblePricingFormBuilder.create_country_field(None, field, options)
        

        assert isinstance(result, ChoiceField)
        
        assert result.choices == []
        
        assert "error_messages" in result.__dict__
        assert result.error_messages["required"] == "Currency Selection is a required field."

    def test_create_country_field_with_null_description(self):
        """Test create_country_field method with currency exchange rate having None description"""
        from cms.models import FlexiblePricingFormBuilder
        from django.forms import ChoiceField
        from flexiblepricing.factories import CurrencyExchangeRateFactory
        
        rate = CurrencyExchangeRateFactory.create(
            currency_code="JPY",
            description=None
        )
        
        field = None
        options = {"label": "Test Label"}
        
        result = FlexiblePricingFormBuilder.create_country_field(None, field, options)
        
        assert isinstance(result, ChoiceField)
        
        expected_choices = [("JPY", "JPY")]
        assert result.choices == expected_choices
        
        assert result.error_messages["required"] == "Test Label is a required field."

    def test_create_country_field_ordering_matches_database_order(self):
        """Test that create_country_field maintains the database ordering of currency exchange rates"""
        from cms.models import FlexiblePricingFormBuilder
        from flexiblepricing.factories import CurrencyExchangeRateFactory
        
        rate1 = CurrencyExchangeRateFactory.create(
            currency_code="ZAR",
            description="South African Rand"
        )
        rate2 = CurrencyExchangeRateFactory.create(
            currency_code="AUD",
            description="Australian Dollar"
        )
        rate3 = CurrencyExchangeRateFactory.create(
            currency_code="MXN",
            description="Mexican Peso"
        )
        
        field = None
        options = {"label": "Currency"}
        
        result = FlexiblePricingFormBuilder.create_country_field(None, field, options)
        
        expected_choices = [
            ("ZAR", "ZAR - South African Rand"),
            ("AUD", "AUD - Australian Dollar"),
            ("MXN", "MXN - Mexican Peso"),
        ]
        assert result.choices == expected_choices
=======
# Additional comprehensive tests for FlexiblePricingRequestForm.get_context method


def test_flexible_pricing_form_get_context_basic_structure():
    """Test that get_context returns the expected basic structure"""
    # Arrange
    rf = RequestFactory()
    request = rf.get("/")
    user = UserFactory.create()
    request.user = user
    course_page = CoursePageFactory.create()
    flex_form = FlexiblePricingFormFactory.create(parent=course_page)

    # Act
    context = flex_form.get_context(request)

    # Assert
    assert "prior_request" in context
    assert "country_of_income" in context
    assert "country_of_residence" in context
    assert "product" in context
    assert "product_page" in context


def test_flexible_pricing_form_get_context_no_previous_submission():
    """Test get_context when user has no previous flexible pricing submission"""
    rf = RequestFactory()
    request = rf.get("/")
    user = UserFactory.create()
    request.user = user

    user.legal_address.country = ""
    user.legal_address.save()

    course_page = CoursePageFactory.create()
    flex_form = FlexiblePricingFormFactory.create(parent=course_page)

    context = flex_form.get_context(request)

    assert context["prior_request"] is None
    assert context["country_of_income"] == ""
    assert context["country_of_residence"] == ""


def test_flexible_pricing_form_get_context_with_user_legal_address():
    """Test get_context when user has legal address"""
    rf = RequestFactory()
    request = rf.get("/")
    user = UserFactory.create()
    request.user = user
    user.legal_address.country = "US"
    user.legal_address.save()

    course_page = CoursePageFactory.create()
    flex_form = FlexiblePricingFormFactory.create(parent=course_page)

    context = flex_form.get_context(request)

    assert context["country_of_income"] == "US"
    assert context["country_of_residence"] == "US"


def test_flexible_pricing_form_get_context_previous_submission_overrides():
    """Test that previous submission country values override legal address"""
    rf = RequestFactory()
    request = rf.get("/")
    user = UserFactory.create()
    request.user = user

    user.legal_address.country = "US"
    user.legal_address.save()

    course_page = CoursePageFactory.create()
    flex_form = FlexiblePricingFormFactory.create(parent=course_page)

    FlexiblePriceFactory.create(
        user=user,
        courseware_object=course_page.course,
        country_of_income="CA",
        country_of_residence="UK",
    )

    context = flex_form.get_context(request)

    assert context["country_of_income"] == "CA"
    assert context["country_of_residence"] == "UK"


def test_flexible_pricing_form_get_context_with_specific_submission():
    """Test get_context with specific flexible pricing submission"""
    rf = RequestFactory()
    request = rf.get("/")
    user = UserFactory.create()
    request.user = user
    course_page = CoursePageFactory.create()
    flex_form = FlexiblePricingFormFactory.create(parent=course_page)

    submission = FlexiblePricingRequestSubmission.objects.create(
        form_data=json.dumps({"test": "data"}), page=flex_form, user=user
    )
    flexible_price = FlexiblePriceFactory.create(
        user=user,
        courseware_object=course_page.course,
        cms_submission=submission,
        status=FlexiblePriceStatus.PENDING_MANUAL_APPROVAL,
    )

    context = flex_form.get_context(request)

    assert context["prior_request"] == flexible_price


def test_flexible_pricing_form_get_context_product_for_course():
    """Test get_context returns active product for course"""
    rf = RequestFactory()
    request = rf.get("/")
    user = UserFactory.create()
    request.user = user
    course_page = CoursePageFactory.create()
    course_run = CourseRunFactory.create(course=course_page.course)
    product = ProductFactory.create(purchasable_object=course_run, is_active=True)
    flex_form = FlexiblePricingFormFactory.create(parent=course_page)

    context = flex_form.get_context(request)

    assert context["product"] == product
    assert context["product_page"] == course_page.url


def test_flexible_pricing_form_get_context_course_no_active_products():
    """Test get_context returns None when course has no active products"""
    rf = RequestFactory()
    request = rf.get("/")
    user = UserFactory.create()
    request.user = user
    course_page = CoursePageFactory.create()
    course_run = CourseRunFactory.create(course=course_page.course)
    ProductFactory.create(purchasable_object=course_run, is_active=False)
    flex_form = FlexiblePricingFormFactory.create(parent=course_page)

    context = flex_form.get_context(request)

    assert context["product"] is None
    assert context["product_page"] == course_page.url


def test_flexible_pricing_form_get_context_product_for_program():
    """Test get_context returns None for program (as per the logic)"""
    rf = RequestFactory()
    request = rf.get("/")
    user = UserFactory.create()
    request.user = user
    program_page = ProgramPageFactory.create()
    flex_form = FlexiblePricingFormFactory.create(parent=program_page)

    context = flex_form.get_context(request)

    assert context["product"] is None
    assert context["product_page"] == program_page.url


def test_flexible_pricing_form_get_context_with_anonymous_user():
    """Test get_context with anonymous user"""
    rf = RequestFactory()
    request = rf.get("/")
    request.user = AnonymousUser()
    course_page = CoursePageFactory.create()
    flex_form = FlexiblePricingFormFactory.create(parent=course_page)

    context = flex_form.get_context(request)

    assert context["prior_request"] is None
    assert context["country_of_income"] == ""
    assert context["country_of_residence"] == ""


def test_flexible_pricing_form_get_context_courseware_specific():
    """Test that get_previous_submission respects courseware-specific logic"""
    rf = RequestFactory()
    request = rf.get("/")
    user = UserFactory.create()
    request.user = user

    course1_page = CoursePageFactory.create()
    course2_page = CoursePageFactory.create()

    flex_form = FlexiblePricingFormFactory.create(parent=course1_page)

    FlexiblePriceFactory.create(
        user=user,
        courseware_object=course2_page.course,
        country_of_income="FR",
        country_of_residence="DE",
    )

    flexible_price_same_course = FlexiblePriceFactory.create(
        user=user,
        courseware_object=course1_page.course,
        country_of_income="JP",
        country_of_residence="KR",
    )

    context = flex_form.get_context(request)

    assert context["prior_request"] == flexible_price_same_course
    assert context["country_of_income"] == "JP"
    assert context["country_of_residence"] == "KR"


def test_flexible_pricing_form_get_context_absolute_last_submission_fallback():
    """Test that absolute last submission is used for country info when no courseware-specific submission exists"""
    rf = RequestFactory()
    request = rf.get("/")
    user = UserFactory.create()
    request.user = user

    course1_page = CoursePageFactory.create()
    course2_page = CoursePageFactory.create()
    flex_form = FlexiblePricingFormFactory.create(parent=course1_page)

    FlexiblePriceFactory.create(
        user=user,
        courseware_object=course2_page.course,
        country_of_income="IT",
        country_of_residence="ES",
    )

    context = flex_form.get_context(request)

    assert context["prior_request"] is None
    assert context["country_of_income"] == "IT"
    assert context["country_of_residence"] == "ES"


@pytest.mark.parametrize("has_legal_address", [True, False])
@pytest.mark.parametrize("has_previous_submission", [True, False])
def test_flexible_pricing_form_get_context_country_precedence(
    has_legal_address, has_previous_submission
):
    """Test the precedence of country information sources"""
    rf = RequestFactory()
    request = rf.get("/")
    user = UserFactory.create()
    request.user = user
    course_page = CoursePageFactory.create()
    flex_form = FlexiblePricingFormFactory.create(parent=course_page)

    if has_legal_address:
        user.legal_address.country = "US"
        user.legal_address.save()
    else:
        user.legal_address.country = ""
        user.legal_address.save()

    if has_previous_submission:
        FlexiblePriceFactory.create(
            user=user,
            courseware_object=course_page.course,
            country_of_income="CA",
            country_of_residence="MX",
        )

    context = flex_form.get_context(request)

    if has_previous_submission:
        assert context["country_of_income"] == "CA"
        assert context["country_of_residence"] == "MX"
    elif has_legal_address:
        assert context["country_of_income"] == "US"
        assert context["country_of_residence"] == "US"
    else:
        assert context["country_of_income"] == ""
        assert context["country_of_residence"] == ""


def test_fp_request_form_get_context_no_previous_submission():
    """Test get_context when there is no previous submission."""
    rf = RequestFactory()
    request = rf.get("/")
    user = UserFactory.create()
    request.user = user

    course_page = CoursePageFactory.create()
    run = CourseRunFactory.create(course=course_page.course)
    product = ProductFactory.create(purchasable_object=run)

    flex_form = FlexiblePricingFormFactory(parent=course_page)

    # Update user's legal address (UserFactory already creates one)
    user.legal_address.country = "US"
    user.legal_address.save()

    context = flex_form.get_context(request)

    # Should inherit from parent
    assert "prior_request" in context
    assert context["prior_request"] is None

    assert context["country_of_income"] == "US"
    assert context["country_of_residence"] == "US"

    assert context["product"] == product
    assert context["product_page"] == course_page.url


def test_fp_request_form_get_context_with_previous_submission():
    """Test get_context when there is a previous submission."""
    rf = RequestFactory()
    request = rf.get("/")
    user = UserFactory.create()
    request.user = user

    course_page = CoursePageFactory.create()
    run = CourseRunFactory.create(course=course_page.course)
    product = ProductFactory.create(purchasable_object=run)
    flex_form = FlexiblePricingFormFactory(parent=course_page)

    # Create previous submission with different country data
    submission = FlexiblePricingRequestSubmission.objects.create(
        form_data=json.dumps({}), page=flex_form, user=user
    )
    flexible_price = FlexiblePrice.objects.create(
        user=user,
        cms_submission=submission,
        courseware_object=course_page.course,
        country_of_income="CA",
        country_of_residence="CA",
        status=FlexiblePriceStatus.CREATED,
    )

    user.legal_address.country = "US"
    user.legal_address.save()

    context = flex_form.get_context(request)

    assert context["prior_request"] == flexible_price

    assert context["country_of_income"] == "CA"
    assert context["country_of_residence"] == "CA"

    assert context["product"] == product
    assert context["product_page"] == course_page.url


def test_fp_request_form_get_context_no_legal_address():
    """Test get_context when user has no legal address."""
    rf = RequestFactory()
    request = rf.get("/")

    User = get_user_model()
    user = User.objects.create_user(username="testuser", email="test@example.com")
    request.user = user

    course_page = CoursePageFactory.create()
    run = CourseRunFactory.create(course=course_page.course)
    product = ProductFactory.create(purchasable_object=run)
    flex_form = FlexiblePricingFormFactory(parent=course_page)

    context = flex_form.get_context(request)

    assert context["country_of_income"] == ""
    assert context["country_of_residence"] == ""

    assert context["product"] == product
    assert context["product_page"] == course_page.url


def test_fp_request_form_get_context_program_page():
    """Test get_context when form is under a program page."""
    rf = RequestFactory()
    request = rf.get("/")
    user = UserFactory.create()
    request.user = user

    program_page = ProgramPageFactory.create()
    flex_form = FlexiblePricingFormFactory(parent=program_page)

    context = flex_form.get_context(request)

    assert context["product"] is None
    assert context["product_page"] == program_page.url


def test_fp_request_form_get_context_absolute_last_submission():
    """Test that absolute last submission overrides legal address."""
    rf = RequestFactory()
    request = rf.get("/")
    user = UserFactory.create()
    request.user = user

    course_page1 = CoursePageFactory.create()
    course_page2 = CoursePageFactory.create()
    run1 = CourseRunFactory.create(course=course_page1.course)
    run2 = CourseRunFactory.create(course=course_page2.course)
    ProductFactory.create(purchasable_object=run1)
    ProductFactory.create(purchasable_object=run2)

    flex_form1 = FlexiblePricingFormFactory(parent=course_page1)
    flex_form2 = FlexiblePricingFormFactory(parent=course_page2)

    user.legal_address.country = "US"
    user.legal_address.save()
    submission = FlexiblePricingRequestSubmission.objects.create(
        form_data=json.dumps({}), page=flex_form1, user=user
    )
    FlexiblePrice.objects.create(
        user=user,
        cms_submission=submission,
        courseware_object=course_page1.course,
        country_of_income="MX",
        country_of_residence="MX",
        status=FlexiblePriceStatus.CREATED,
    )

    context = flex_form2.get_context(request)

    assert context["country_of_income"] == "MX"
    assert context["country_of_residence"] == "MX"
>>>>>>> eb08f818
<|MERGE_RESOLUTION|>--- conflicted
+++ resolved
@@ -733,7 +733,6 @@
     ]
 
 
-<<<<<<< HEAD
 class TestFlexiblePricingFormBuilder:
     """Tests for FlexiblePricingFormBuilder methods"""
 
@@ -847,7 +846,6 @@
             ("MXN", "MXN - Mexican Peso"),
         ]
         assert result.choices == expected_choices
-=======
 # Additional comprehensive tests for FlexiblePricingRequestForm.get_context method
 
 
@@ -1265,5 +1263,4 @@
     context = flex_form2.get_context(request)
 
     assert context["country_of_income"] == "MX"
-    assert context["country_of_residence"] == "MX"
->>>>>>> eb08f818
+    assert context["country_of_residence"] == "MX"
--- conflicted
+++ resolved
@@ -198,22 +198,11 @@
         )
     return program
 
-
-<<<<<<< HEAD
-@pytest.fixture()
-def course_runs():
-    """Fixture for a set of CourseRuns in the database"""
-    return CourseRunFactory.create_batch(3)
-
-
-def test_get_programs(
-    user_drf_client, course_catalog_api, django_assert_max_num_queries
-):
-=======
-def test_get_programs(user_drf_client, programs):
->>>>>>> c19d98fc
+@pytest.mark.parametrize("num_courses", [100])
+@pytest.mark.parametrize("num_programs", [15])
+def test_get_programs(user_drf_client, num_courses, num_programs, django_assert_max_num_queries):
     """Test the view that handles requests for all Programs"""
-    _, programs, _ = course_catalog_api(100, 15)
+    _, programs, _ = populate_course_catalog_data(num_courses, num_programs)
     num_queries = _num_queries_from_programs(programs)
     with django_assert_max_num_queries(num_queries) as context:
         resp = user_drf_client.get(reverse("programs_api-list"))

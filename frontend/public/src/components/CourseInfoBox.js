import React from "react"
import {
  formatPrettyDate,
  emptyOrNil,
  getFlexiblePriceForProduct,
  formatLocalePrice
} from "../lib/util"
import moment from "moment-timezone"

import type { BaseCourseRun } from "../flow/courseTypes"
import { EnrollmentFlaggedCourseRun, RunEnrollment } from "../flow/courseTypes"
import { getCookie } from "../lib/api"
import { isWithinEnrollmentPeriod } from "../lib/courseApi"
import type { CurrentUser } from "../flow/authTypes"
import { routes } from "../lib/urls"

type CourseInfoBoxProps = {
  courses: Array<BaseCourseRun>,
  courseRuns: ?Array<EnrollmentFlaggedCourseRun>,
<<<<<<< HEAD
  currentUser: CurrentUser,
=======
  enrollments: ?Array<RunEnrollment>,
>>>>>>> 5777ac59
  toggleUpgradeDialogVisibility: () => Promise<any>,
  setCurrentCourseRun: (run: EnrollmentFlaggedCourseRun) => Promise<any>
}

const getStartDateText = (run: BaseCourseRun, isArchived: boolean = false) => {
  if (isArchived) {
    return "Course content available anytime"
  }
  return run && !emptyOrNil(run.start_date) && !run.is_self_paced
    ? (run.start_date > moment() ? "Starts: " : "Started: ") +
        formatPrettyDate(moment(new Date(run.start_date)))
    : "Start Anytime"
}

const getStartDateForRun = (run: BaseCourseRun) => {
  return run && !emptyOrNil(run.start_date) && !run.is_self_paced
    ? formatPrettyDate(moment(new Date(run.start_date)))
    : "Start Anytime"
}

export default class CourseInfoBox extends React.PureComponent<CourseInfoBoxProps> {
  state = {
    showMoreEnrollDates: false
  }
  toggleShowMoreEnrollDates() {
    this.setState({
      showMoreEnrollDates: !this.state.showMoreEnrollDates
    })
  }
  setRunEnrollDialog(run: EnrollmentFlaggedCourseRun) {
    this.props.setCurrentCourseRun(run)
    this.props.toggleUpgradeDialogVisibility()
  }

  renderEnrollNowDateLink(run: EnrollmentFlaggedCourseRun) {
    const { currentUser } = this.props
    const csrfToken = getCookie("csrftoken")

    const product = run && run.products.length > 0 && run.products[0]

    return currentUser && currentUser.id ? (
      run && isWithinEnrollmentPeriod(run) ? (
        <>
          {product && run.is_upgradable ? (
            <button
              className="more-dates-link"
              onClick={() => this.setRunEnrollDialog(run)}
            >
              {getStartDateForRun(run)}
            </button>
          ) : (
            <form action="/enrollments/" method="post">
              <input
                type="hidden"
                name="csrfmiddlewaretoken"
                value={csrfToken}
              />
              <input type="hidden" name="run" value={run ? run.id : ""} />
              <button type="submit" className="more-dates-link">
                {getStartDateForRun(run)}
              </button>
            </form>
          )}
        </>
      ) : null
    ) : (
      this.renderEnrollLoginDateLink(run)
    )
  }
  renderEnrollLoginDateLink(run: EnrollmentFlaggedCourseRun) {
    const { currentUser } = this.props

    return !currentUser || !currentUser.id ? (
      <>
        <a href={routes.login} className="more-dates-link">
          {getStartDateForRun(run)}
        </a>
      </>
    ) : null
  }
  renderEnrolledDateLink(run: EnrollmentFlaggedCourseRun) {
    return (
      <button className="more-dates-link enrolled">
        {getStartDateText(run)} - Enrolled
      </button>
    )
  }

  render() {
    const { courses, courseRuns, enrollments } = this.props

    if (!courses || courses.length < 1) {
      return null
    }

    const course = courses[0]

    const run = course.next_run_id
      ? course.courseruns.find(elem => elem.id === course.next_run_id)
      : course.courseruns[0]
    const product = run && run.products.length > 0 && run.products[0]

    const isArchived =
      moment().isAfter(run.end_date) &&
      (moment().isBefore(run.enrollment_end) || emptyOrNil(run.enrollment_end))

    const startDates = []
    const moreEnrollableCourseRuns = courseRuns && courseRuns.length > 1
    if (moreEnrollableCourseRuns) {
      courseRuns.forEach((courseRun, index) => {
        if (courseRun.id !== run.id) {
          startDates.push(
            <li key={index}>
              {courseRun.is_enrolled ||
              enrollments.find(
                (enrollment: RunEnrollment) =>
                  enrollment.run.id === courseRun.id
              )
                ? this.renderEnrolledDateLink(courseRun)
                : this.renderEnrollNowDateLink(courseRun)}
            </li>
          )
        }
      })
    }
    return (
      <>
        <div className="enrollment-info-box componentized">
          {isArchived ? (
            <div className="row d-flex align-self-stretch callout callout-warning">
              <i className="material-symbols-outlined warning">error</i>
              <p>
                This course is no longer active, but you can still access
                selected content.
              </p>
            </div>
          ) : null}
          <div className="row d-flex align-items-center">
            <div className="enrollment-info-icon">
              <img
                src="/static/images/products/start-date.png"
                alt="Course Timing"
              />
            </div>
            <div className="enrollment-info-text">
              {getStartDateText(run, isArchived)}
            </div>
            {!isArchived && moreEnrollableCourseRuns ? (
              <>
                <button
                  className="more-enrollment-info"
                  onClick={() => this.toggleShowMoreEnrollDates()}
                >
                  {this.state.showMoreEnrollDates ? "Show Less" : "More Dates"}
                </button>
                {this.state.showMoreEnrollDates ? (
                  <ul className="more-dates-enrollment-list">{startDates}</ul>
                ) : null}
              </>
            ) : null}
          </div>
          {course && course.page ? (
            <div className="row d-flex align-items-top">
              <div className="enrollment-info-icon">
                <img
                  src="/static/images/products/effort.png"
                  alt="Expected Length and Effort"
                />
              </div>
              <div className="enrollment-info-text">
                {course.page.length}
                {run && run.is_self_paced ? (
                  <span className="badge badge-pacing">SELF-PACED</span>
                ) : null}
                {course.page.effort ? (
                  <>
                    <div className="enrollment-effort">
                      {course.page.effort}
                    </div>
                  </>
                ) : null}
              </div>
            </div>
          ) : null}
          <div className="row d-flex align-items-center">
            <div className="enrollment-info-icon">
              <img src="/static/images/products/cost.png" alt="Cost" />
            </div>
            <div className="enrollment-info-text">
              <b>Free</b>
            </div>
          </div>
          <div className="row d-flex align-items-top">
            <div className="enrollment-info-icon">
              <img
                src="/static/images/products/certificate.png"
                alt="Certificate Track Information"
              />
            </div>
            <div className="enrollment-info-text">
              {product && !isArchived ? (
                <>
                  Certificate track:{" "}
                  {formatLocalePrice(getFlexiblePriceForProduct(product))}
                  {run.upgrade_deadline ? (
                    <>
                      <div className="text-danger">
                        Payment deadline:{" "}
                        {formatPrettyDate(moment(run.upgrade_deadline))}
                      </div>
                    </>
                  ) : null}
                </>
              ) : (
                "No certificate available."
              )}
              <div>
                <a
                  target="_blank"
                  rel="noreferrer"
                  href="https://mitxonline.zendesk.com/hc/en-us/articles/16928404973979-Does-MITx-Online-offer-free-certificates-"
                >
                  What's the certificate track?
                </a>
              </div>
              {course.page.financial_assistance_form_url ? (
                <div>
                  <a
                    target="_blank"
                    rel="noreferrer"
                    href={course.page.financial_assistance_form_url}
                  >
                    Financial assistance available
                  </a>
                </div>
              ) : null}
            </div>
          </div>
        </div>
        {course && course.programs && course.programs.length > 0 ? (
          <div className="program-info-box">
            <strong>
              Part of the following program
              {course.programs.length === 1 ? null : "s"}
            </strong>

            <ul>
              {course.programs.map(elem => (
                <>
                  <li>
                    {" "}
                    <a href={`/programs/${elem.readable_id}/`}>{elem.title}</a>
                  </li>
                </>
              ))}
            </ul>
          </div>
        ) : null}
      </>
    )
  }
}<|MERGE_RESOLUTION|>--- conflicted
+++ resolved
@@ -17,11 +17,8 @@
 type CourseInfoBoxProps = {
   courses: Array<BaseCourseRun>,
   courseRuns: ?Array<EnrollmentFlaggedCourseRun>,
-<<<<<<< HEAD
+  enrollments: ?Array<RunEnrollment>,
   currentUser: CurrentUser,
-=======
-  enrollments: ?Array<RunEnrollment>,
->>>>>>> 5777ac59
   toggleUpgradeDialogVisibility: () => Promise<any>,
   setCurrentCourseRun: (run: EnrollmentFlaggedCourseRun) => Promise<any>
 }

--- conflicted
+++ resolved
@@ -1,8 +1,5 @@
-<<<<<<< HEAD
 FROM python:3.10.16-slim AS base
-=======
-FROM python:3.10.16 AS base
->>>>>>> 51dd1717
+
 LABEL maintainer "ODL DevOps <mitx-devops@mit.edu>"
 
 # Add package files, install updated node and pip
@@ -63,15 +60,10 @@
 COPY . /src
 WORKDIR /src
 
-
 # Set pip cache folder, as it is breaking pip when it is on a shared volume
 ENV XDG_CACHE_HOME /tmp/.cache
 
-<<<<<<< HEAD
 FROM node:17.9 as node
-=======
-FROM base AS django
->>>>>>> 51dd1717
 
 COPY --from=code /src /src
 WORKDIR /src
@@ -79,25 +71,17 @@
 RUN yarn workspace mitx-online-public install --immutable && \ 
     yarn workspace mitx-online-public run build
 
-<<<<<<< HEAD
 FROM code as django-server
-=======
-FROM base AS django-server
->>>>>>> 51dd1717
 
 EXPOSE 8013
 ENV PORT 8013
 CMD uwsgi uwsgi.ini
 
-<<<<<<< HEAD
 FROM django-server as production
 
 copy --from=node /src /src
 
 FROM code as jupyter-notebook
-=======
-FROM base AS jupyter-notebook
->>>>>>> 51dd1717
 
 RUN pip install --force-reinstall jupyter
 

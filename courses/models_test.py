"""Tests for course models"""
from datetime import timedelta

import factory
import pytest
from django.core.exceptions import ValidationError
from mitol.common.utils.datetime import now_in_utc
from wagtail.models import Page

from cms.factories import (
    CertificatePageFactory,
    CoursePageFactory,
    ProgramPageFactory,
    ResourcePageFactory,
)
from courses.constants import ENROLL_CHANGE_STATUS_REFUNDED
from courses.factories import (
    CourseFactory,
    CourseRunCertificateFactory,
    CourseRunEnrollmentFactory,
    CourseRunFactory,
    ProgramCertificateFactory,
    ProgramEnrollmentFactory,
    ProgramFactory,
    ProgramRequirementFactory,
    program_with_requirements,
)
from courses.models import (
    Course,
    CourseRunEnrollment,
    ProgramRequirement,
    ProgramRequirementNodeType,
    limit_to_certificate_pages,
)
from ecommerce.factories import ProductFactory
from main.test_utils import format_as_iso8601
from users.factories import UserFactory

pytestmark = [pytest.mark.django_db]


<<<<<<< HEAD
@pytest.fixture
def program_with_requirements():
    program = ProgramFactory.create()
    required_courses = CourseFactory.create_batch(3)
    elective_courses = CourseFactory.create_batch(3)
    mut_exclusive_courses = CourseFactory.create_batch(3)

    root_node = program.requirements_root

    required_courses_node = root_node.add_child(
        node_type=ProgramRequirementNodeType.OPERATOR,
        operator=ProgramRequirement.Operator.ALL_OF,
        title="Required Courses",
    )
    for course in required_courses:
        required_courses_node.add_child(
            node_type=ProgramRequirementNodeType.COURSE, course=course
        )

    # at least two must be taken
    elective_courses_node = root_node.add_child(
        node_type=ProgramRequirementNodeType.OPERATOR,
        operator=ProgramRequirement.Operator.MIN_NUMBER_OF,
        operator_value=2,
        title="Elective Courses",
    )
    for course in elective_courses:
        elective_courses_node.add_child(
            node_type=ProgramRequirementNodeType.COURSE, course=course
        )

    # 3rd elective option is at least one of these courses
    mut_exclusive_courses_node = elective_courses_node.add_child(
        node_type=ProgramRequirementNodeType.OPERATOR,
        operator=ProgramRequirement.Operator.MIN_NUMBER_OF,
        operator_value=1,
    )
    for course in mut_exclusive_courses:
        mut_exclusive_courses_node.add_child(
            node_type=ProgramRequirementNodeType.COURSE, course=course
        )

    return SimpleNamespace(
        program=program,
        root_node=root_node,
        required_courses=required_courses,
        required_courses_node=required_courses_node,
        elective_courses=elective_courses,
        elective_courses_node=elective_courses_node,
        mut_exclusive_courses=mut_exclusive_courses,
        mut_exclusive_courses_node=mut_exclusive_courses_node,
    )


@pytest.fixture()
def program_with_empty_requirements():
    program = ProgramFactory.create()
    ProgramRequirementFactory.add_root(program)
    root_node = program.requirements_root

    root_node.add_child(
        node_type=ProgramRequirementNodeType.OPERATOR,
        operator=ProgramRequirement.Operator.ALL_OF,
        title="Required Courses",
    )
    return program


=======
>>>>>>> ec1703ad
def test_program_num_courses():
    """
    Program should return number of courses associated with it
    """
    program = ProgramFactory.create()
    assert program.num_courses == 0

    CourseFactory.create(program=program)
    assert program.num_courses == 1

    CourseFactory.create(program=program)
    assert program.num_courses == 2


def test_program_is_catalog_visible():
    """
    is_catalog_visible should return True if a program has any course run that has a start date or enrollment end
    date in the future
    """
    program = ProgramFactory.create()
    runs = CourseRunFactory.create_batch(
        2, course__program=program, past_start=True, past_enrollment_end=True
    )
    assert program.is_catalog_visible is False

    now = now_in_utc()
    run = runs[0]
    run.start_date = now + timedelta(hours=1)
    run.save()
    assert program.is_catalog_visible is True

    run.start_date = now - timedelta(hours=1)
    run.enrollment_end = now + timedelta(hours=1)
    run.save()
    assert program.is_catalog_visible is True


def test_courseware_url(settings):
    """Test that the courseware_url property yields the correct values"""
    settings.OPENEDX_BASE_REDIRECT_URL = "http://example.com"
    course_run = CourseRunFactory.build(courseware_url_path="/path")
    course_run_no_path = CourseRunFactory.build(courseware_url_path=None)
    assert course_run.courseware_url == "http://example.com/path"
    assert course_run_no_path.courseware_url is None


@pytest.mark.parametrize("end_days,expected", [[-1, True], [1, False], [None, False]])
def test_course_run_past(end_days, expected):
    """
    Test that CourseRun.is_past returns the expected boolean value
    """
    now = now_in_utc()
    end_date = None if end_days is None else (now + timedelta(days=end_days))
    assert CourseRunFactory.create(end_date=end_date).is_past is expected


@pytest.mark.parametrize(
    "upgrade_deadline_days,expected", [[-1, False], [1, True], [None, True]]
)
def test_course_run_upgradeable(upgrade_deadline_days, expected):
    """
    Test that CourseRun.is_upgradable returns the expected boolean value
    """
    now = now_in_utc()
    upgrade_deadline = (
        None
        if upgrade_deadline_days is None
        else (now + timedelta(days=upgrade_deadline_days))
    )
    assert (
        CourseRunFactory.create(upgrade_deadline=upgrade_deadline).is_upgradable
        is expected
    )


@pytest.mark.parametrize(
    "start_delta, end_delta, expiration_delta", [[-1, 2, 3], [1, 3, 4], [10, 20, 30]]
)
def test_course_run_expiration_date(start_delta, end_delta, expiration_delta):
    """
    Test that CourseRun.expiration_date returns the expected value
    """
    now = now_in_utc()
    expiration_date = now + timedelta(days=expiration_delta)
    assert (
        CourseRunFactory.create(
            start_date=now + timedelta(days=start_delta),
            end_date=now + timedelta(days=end_delta),
            expiration_date=expiration_date,
        ).expiration_date
        == expiration_date
    )


@pytest.mark.parametrize(
    "start_delta, end_delta, expiration_delta", [[1, 2, 1], [1, 2, -1]]
)
def test_course_run_invalid_expiration_date(start_delta, end_delta, expiration_delta):
    """
    Test that CourseRun.expiration_date raises ValidationError if expiration_date is before start_date or end_date
    """
    now = now_in_utc()
    with pytest.raises(ValidationError):
        CourseRunFactory.create(
            start_date=now + timedelta(days=start_delta),
            end_date=now + timedelta(days=end_delta),
            expiration_date=now + timedelta(days=expiration_delta),
        )


@pytest.mark.parametrize(
    "end_days, enroll_start_days, enroll_end_days, expected",
    [
        [None, None, None, True],
        [None, None, 1, True],
        [None, None, -1, False],
        [1, None, None, True],
        [-1, None, None, False],
        [1, None, -1, False],
        [None, 1, None, False],
        [None, -1, None, True],
    ],
)
def test_course_run_not_beyond_enrollment(
    end_days, enroll_start_days, enroll_end_days, expected
):
    """
    Test that CourseRun.is_beyond_enrollment returns the expected boolean value
    """
    now = now_in_utc()
    end_date = None if end_days is None else now + timedelta(days=end_days)
    enr_end_date = (
        None if enroll_end_days is None else now + timedelta(days=enroll_end_days)
    )
    enr_start_date = (
        None if enroll_start_days is None else now + timedelta(days=enroll_start_days)
    )

    assert (
        CourseRunFactory.create(
            end_date=end_date,
            enrollment_end=enr_end_date,
            enrollment_start=enr_start_date,
        ).is_not_beyond_enrollment
        is expected
    )


@pytest.mark.parametrize(
    "start_delta, end_delta, expected_result",
    [
        [-1, 2, True],
        [-1, None, True],
        [None, 2, False],
        [-2, -1, False],
    ],
)
def test_course_run_in_progress(start_delta, end_delta, expected_result):
    """
    Test that CourseRun.is_in_progress returns the correct value based on the start and end dates
    """
    now = now_in_utc()
    start_date = None if start_delta is None else now + timedelta(days=start_delta)
    end_date = None if end_delta is None else now + timedelta(days=end_delta)
    assert (
        CourseRunFactory.create(
            start_date=start_date,
            end_date=end_date,
            expiration_date=now + timedelta(days=10),
        ).is_in_progress
        is expected_result
    )


@pytest.mark.parametrize(
    "end_days,enroll_days,expected", [[-1, 1, False], [1, -1, False], [1, 1, True]]
)
def test_course_run_unexpired(end_days, enroll_days, expected):
    """
    Test that CourseRun.is_unexpired returns the expected boolean value
    """
    now = now_in_utc()
    end_date = now + timedelta(days=end_days)
    enr_end_date = now + timedelta(days=enroll_days)
    assert (
        CourseRunFactory.create(
            end_date=end_date, enrollment_end=enr_end_date
        ).is_unexpired
        is expected
    )


def test_course_first_unexpired_run():
    """
    Test that the first unexpired run of a course is returned
    """
    course = CourseFactory.create()
    now = now_in_utc()
    end_date = now + timedelta(days=100)
    enr_end_date = now + timedelta(days=100)
    first_run = CourseRunFactory.create(
        start_date=now,
        course=course,
        end_date=end_date,
        enrollment_end=enr_end_date,
        live=True,
    )
    CourseRunFactory.create(
        start_date=now + timedelta(days=50),
        course=course,
        end_date=end_date,
        enrollment_end=enr_end_date,
    )
    assert course.first_unexpired_run == first_run


def test_program_first_unexpired_run():
    """
    Test that the first unexpired run of a program is returned
    """
    program = ProgramFactory()
    course = CourseFactory()
    now = now_in_utc()
    end_date = now + timedelta(days=100)
    enr_end_date = now + timedelta(days=100)
    first_run = CourseRunFactory.create(
        start_date=now,
        course=course,
        end_date=end_date,
        enrollment_end=enr_end_date,
        live=True,
    )

    root_node = program.requirements_root
    required_courses_node = root_node.add_child(
        node_type=ProgramRequirementNodeType.OPERATOR,
        operator=ProgramRequirement.Operator.ALL_OF,
        title="Required Courses",
    )
    required_courses_node.add_child(
        node_type=ProgramRequirementNodeType.COURSE, course=course
    )

    # create another course and course run in program
    another_course = CourseFactory.create(program=program)
    second_run = CourseRunFactory.create(
        start_date=now + timedelta(days=50),
        course=another_course,
        end_date=end_date,
        enrollment_end=enr_end_date,
    )
    required_courses_node.add_child(
        node_type=ProgramRequirementNodeType.COURSE, course=another_course
    )

    assert first_run.start_date < second_run.start_date
    assert program.first_unexpired_run == first_run


def test_course_is_catalog_visible():
    """
    is_catalog_visible should return True if a course has any course run that has a start date or enrollment end
    date in the future
    """
    course = CourseFactory.create()
    runs = CourseRunFactory.create_batch(
        2, course=course, past_start=True, past_enrollment_end=True
    )
    assert course.is_catalog_visible is False

    now = now_in_utc()
    run = runs[0]
    run.start_date = now + timedelta(hours=1)
    run.save()
    assert course.is_catalog_visible is True

    run.start_date = now - timedelta(hours=1)
    run.enrollment_end = now + timedelta(hours=1)
    run.save()
    assert course.is_catalog_visible is True


def test_course_unexpired_runs():
    """unexpired_runs should return expected value"""
    course = CourseFactory.create()
    now = now_in_utc()
    start_dates = [now, now + timedelta(days=-3)]
    end_dates = [now + timedelta(hours=1), now + timedelta(days=-2)]
    CourseRunFactory.create_batch(
        2,
        course=course,
        start_date=factory.Iterator(start_dates),
        end_date=factory.Iterator(end_dates),
        live=True,
    )

    # Add a run that is not live and shouldn't show up in unexpired list
    CourseRunFactory.create(
        course=course, start_date=start_dates[0], end_date=end_dates[0], live=False
    )

    assert len(course.unexpired_runs) == 1
    course_run = course.unexpired_runs[0]
    assert course_run.start_date == start_dates[0]
    assert course_run.end_date == end_dates[0]


def test_course_available_runs():
    """enrolled runs for a user should not be in the list of available runs"""
    user = UserFactory.create()
    course = CourseFactory.create()
    runs = CourseRunFactory.create_batch(2, course=course, live=True)
    runs.sort(key=lambda run: run.start_date)
    CourseRunEnrollmentFactory.create(run=runs[0], user=user)
    assert course.available_runs(user) == [runs[1]]
    assert course.available_runs(UserFactory.create()) == runs


def test_reactivate_and_save():
    """Test that the reactivate_and_save method in enrollment models sets properties and saves"""
    course_run_enrollment = CourseRunEnrollmentFactory.create(
        active=False, change_status=ENROLL_CHANGE_STATUS_REFUNDED
    )
    program_enrollment = ProgramEnrollmentFactory.create(
        active=False, change_status=ENROLL_CHANGE_STATUS_REFUNDED
    )
    enrollments = [course_run_enrollment, program_enrollment]
    for enrollment in enrollments:
        enrollment.reactivate_and_save()
        enrollment.refresh_from_db()
        enrollment.active = True
        enrollment.change_status = None


def test_deactivate_and_save():
    """Test that the deactivate_and_save method in enrollment models sets properties and saves"""
    course_run_enrollment = CourseRunEnrollmentFactory.create(
        active=True, change_status=None
    )
    program_enrollment = ProgramEnrollmentFactory.create(
        active=True, change_status=None
    )
    enrollments = [course_run_enrollment, program_enrollment]
    for enrollment in enrollments:
        enrollment.deactivate_and_save(ENROLL_CHANGE_STATUS_REFUNDED)
        enrollment.refresh_from_db()
        enrollment.active = False
        enrollment.change_status = ENROLL_CHANGE_STATUS_REFUNDED


@pytest.mark.parametrize(
    "readable_id_value",
    ["somevalue", "some-value", "some_value", "some+value", "some:value"],
)
def test_readable_id_valid(readable_id_value):
    """
    Test that the Program/Course readable_id field accepts valid values, and that
    validation is performed when a save is attempted.
    """
    program = ProgramFactory.build(readable_id=readable_id_value)
    program.save()
    assert program.id is not None
    course = CourseFactory.build(program=None, readable_id=readable_id_value)
    course.save()
    assert course.id is not None


@pytest.mark.parametrize(
    "readable_id_value",
    [
        "",
        "some value",
        "some/value",
        " somevalue",
        "somevalue ",
        "/somevalue",
        "somevalue/",
    ],
)
def test_readable_id_invalid(readable_id_value):
    """
    Test that the Program/Course readable_id field rejects invalid values, and that
    validation is performed when a save is attempted.
    """
    program = ProgramFactory.build(readable_id=readable_id_value)
    with pytest.raises(ValidationError):
        program.save()
    course = CourseFactory.build(program=None, readable_id=readable_id_value)
    with pytest.raises(ValidationError):
        course.save()


def test_get_program_run_enrollments(user):
    """
    Test that the get_program_run_enrollments helper method for CourseRunEnrollment returns
    the appropriate course run enrollments for a program
    """
    programs = ProgramFactory.create_batch(2)
    program = programs[0]
    course_run_enrollments = CourseRunEnrollmentFactory.create_batch(
        2,
        user=user,
        run__course__program=factory.Iterator([program, program, programs[1]]),
    )
    expected_run_enrollments = set(course_run_enrollments[0:2])
    assert (
        set(CourseRunEnrollment.get_program_run_enrollments(user, program))
        == expected_run_enrollments
    )


@pytest.mark.parametrize("is_program", [True, False])
def test_audit(user, is_program):
    """Test audit table serialization"""
    enrollment = (
        ProgramEnrollmentFactory.create()
        if is_program
        else CourseRunEnrollmentFactory.create()
    )

    enrollment.save_and_log(user)

    expected = {
        "active": enrollment.active,
        "change_status": enrollment.change_status,
        "created_on": format_as_iso8601(enrollment.created_on),
        "email": enrollment.user.email,
        "full_name": enrollment.user.name,
        "id": enrollment.id,
        "text_id": enrollment.program.readable_id
        if is_program
        else enrollment.run.courseware_id,
        "updated_on": format_as_iso8601(enrollment.updated_on),
        "user": enrollment.user.id,
        "username": enrollment.user.username,
        "enrollment_mode": enrollment.enrollment_mode,
    }
    if not is_program:
        expected["edx_enrolled"] = enrollment.edx_enrolled
        expected["run"] = enrollment.run.id
        expected["edx_emails_subscription"] = True
    else:
        expected["program"] = enrollment.program.id
    assert (
        enrollment.get_audit_class().objects.get(enrollment=enrollment).data_after
        == expected
    )


def test_enrollment_is_ended():
    """Verify that is_ended returns True, if all of course runs in a program/course are ended."""
    past_date = now_in_utc() - timedelta(days=1)
    past_program = ProgramFactory.create()
    past_course = CourseFactory.create()

    past_course_runs = CourseRunFactory.create_batch(
        3, end_date=past_date, course=past_course, course__program=past_program
    )

    program_enrollment = ProgramEnrollmentFactory.create(program=past_program)
    course_enrollment = CourseRunEnrollmentFactory.create(run=past_course_runs[0])

    assert program_enrollment.is_ended
    assert course_enrollment.is_ended


def test_course_course_number():
    """
    Test that the Course course_number property works correctly with the readable_id.
    """
    course = CourseFactory.build(readable_id="course-v1:TestX+Test101")
    assert "Test101" == course.course_number


def test_course_run_certificate_start_end_dates_and_page_revision():
    """
    Test that the CourseRunCertificate start_end_dates property works properly
    """
    certificate = CourseRunCertificateFactory.create(
        course_run__course__page__certificate_page__product_name="product_name"
    )
    start_date, end_date = certificate.start_end_dates
    assert start_date == certificate.course_run.start_date
    assert end_date == certificate.course_run.end_date
    certificate_page = certificate.course_run.course.page.certificate_page
    assert (
        certificate_page.get_latest_revision() == certificate.certificate_page_revision
    )


def test_program_certificate_start_end_dates_and_page_revision(user):
    """
    Test that the ProgramCertificate start_end_dates property works properly
    """
    now = now_in_utc()
    start_date = now + timedelta(days=1)
    end_date = now + timedelta(days=100)
    program = ProgramFactory.create()

    early_course_run = CourseRunFactory.create(
        course__program=program, start_date=start_date, end_date=end_date
    )
    later_course_run = CourseRunFactory.create(
        course__program=program,
        start_date=start_date + timedelta(days=1),
        end_date=end_date + timedelta(days=1),
    )

    # Need the course run certificates to be there in order for the start_end_dates
    # to return valid values
    CourseRunCertificateFactory.create(course_run=early_course_run, user=user)
    CourseRunCertificateFactory.create(course_run=later_course_run, user=user)

    certificate = ProgramCertificateFactory.create(program=program, user=user)
    program_start_date, program_end_date = certificate.start_end_dates
    assert program_start_date == early_course_run.start_date
    assert program_end_date == later_course_run.end_date
    certificate_page = certificate.program.page.certificate_page
    assert (
        certificate_page.get_latest_revision() == certificate.certificate_page_revision
    )


def test_program_requirements(program_with_requirements):
    """Test for program requirements"""
    node_defaults = {
        "course": None,
        "operator": None,
        "operator_value": None,
        "title": "",
        "program": program_with_requirements.program.id,
    }

    assert program_with_requirements.root_node.dump_bulk() == [
        {
            "data": {
                **node_defaults,
                "node_type": ProgramRequirementNodeType.PROGRAM_ROOT.value,
            },
            "id": program_with_requirements.root_node.id,
            "children": [
                {
                    "data": {
                        **node_defaults,
                        "operator": ProgramRequirement.Operator.ALL_OF.value,
                        "title": "Required Courses",
                        "node_type": ProgramRequirementNodeType.OPERATOR.value,
                    },
                    "id": program_with_requirements.required_courses_node.id,
                    "children": [
                        {
                            "data": {
                                **node_defaults,
                                "course": course.id,
                                "node_type": ProgramRequirementNodeType.COURSE.value,
                            },
                            "id": node.id,
                        }
                        for course, node in zip(
                            program_with_requirements.required_courses,
                            program_with_requirements.required_courses_node.get_children(),
                        )
                    ],
                },
                {
                    "data": {
                        **node_defaults,
                        "operator": ProgramRequirement.Operator.MIN_NUMBER_OF.value,
                        "operator_value": "2",
                        "title": "Elective Courses",
                        "node_type": ProgramRequirementNodeType.OPERATOR.value,
                    },
                    "id": program_with_requirements.elective_courses_node.id,
                    "children": [
                        *[
                            {
                                "data": {
                                    **node_defaults,
                                    "course": course.id,
                                    "node_type": ProgramRequirementNodeType.COURSE.value,
                                },
                                "id": node.id,
                            }
                            for course, node in zip(
                                program_with_requirements.elective_courses,
                                program_with_requirements.elective_courses_node.get_children(),
                            )
                        ],
                        {
                            "data": {
                                **node_defaults,
                                "operator": ProgramRequirement.Operator.MIN_NUMBER_OF.value,
                                "operator_value": "1",
                                "node_type": ProgramRequirementNodeType.OPERATOR.value,
                            },
                            "id": program_with_requirements.mut_exclusive_courses_node.id,
                            "children": [
                                {
                                    "data": {
                                        **node_defaults,
                                        "course": course.id,
                                        "node_type": ProgramRequirementNodeType.COURSE.value,
                                    },
                                    "id": node.id,
                                }
                                for course, node in zip(
                                    program_with_requirements.mut_exclusive_courses,
                                    program_with_requirements.mut_exclusive_courses_node.get_children(),
                                )
                            ],
                        },
                    ],
                },
            ],
        }
    ]


@pytest.mark.parametrize(
    "operator, expected",
    [
        (ProgramRequirement.Operator.ALL_OF.value, True),
        (ProgramRequirement.Operator.MIN_NUMBER_OF.value, False),
    ],
)
def test_program_requirements_is_all_of_operator(operator, expected):
    """Test is_all_of_operator"""
    assert ProgramRequirement(operator=operator).is_all_of_operator is expected


@pytest.mark.parametrize(
    "operator, expected",
    [
        (ProgramRequirement.Operator.ALL_OF.value, False),
        (ProgramRequirement.Operator.MIN_NUMBER_OF.value, True),
    ],
)
def test_program_requirements_is_min_number_of_operator(operator, expected):
    """Test is_min_number_of_operator"""
    assert ProgramRequirement(operator=operator).is_min_number_of_operator is expected


def test_courses_in_program(program_with_requirements):
    """Test CourseQuerySet.courses_in_program"""
    CourseFactory.create_batch(4)

    courses = Course.objects.courses_in_program(program_with_requirements.program)

    assert set(courses) == set(
        program_with_requirements.required_courses
        + program_with_requirements.elective_courses
        + program_with_requirements.mut_exclusive_courses
    )


def test_program_requirements_is_operator():
    """Test is_operator"""
    assert (
        ProgramRequirement(node_type=ProgramRequirementNodeType.OPERATOR).is_operator
        is True
    )
    assert (
        ProgramRequirement(
            node_type=ProgramRequirementNodeType.PROGRAM_ROOT
        ).is_operator
        is False
    )
    assert (
        ProgramRequirement(node_type=ProgramRequirementNodeType.COURSE).is_operator
        is False
    )


def test_program_requirements_is_course():
    """Test is_course"""
    assert (
        ProgramRequirement(node_type=ProgramRequirementNodeType.OPERATOR).is_course
        is False
    )
    assert (
        ProgramRequirement(node_type=ProgramRequirementNodeType.PROGRAM_ROOT).is_course
        is False
    )
    assert (
        ProgramRequirement(node_type=ProgramRequirementNodeType.COURSE).is_course
        is True
    )


def test_program_requirements_is_root():
    """Test is_root"""
    assert (
        ProgramRequirement(node_type=ProgramRequirementNodeType.OPERATOR).is_root
        is False
    )
    assert (
        ProgramRequirement(node_type=ProgramRequirementNodeType.PROGRAM_ROOT).is_root
        is True
    )
    assert (
        ProgramRequirement(node_type=ProgramRequirementNodeType.COURSE).is_root is False
    )


def test_courses_in_program(program_with_requirements):
    """Test CourseQuerySet.courses_in_program"""
    CourseFactory.create_batch(4)

    courses = Course.objects.courses_in_program(program_with_requirements.program)

    assert set(courses) == set(
        program_with_requirements.required_courses
        + program_with_requirements.elective_courses
        + program_with_requirements.mut_exclusive_courses
    )


def test_program_add_requirement():
    """
    Tests the add_requirement convenience function.

    It should only add the course to the ALL_OF operator node, and not create
    duplicate nodes. It should create the root node if there isn't one already.
    """
    program = ProgramFactory.create()
    course = CourseFactory.create(program=program)

    def add_and_check():
        program.add_requirement(course)
        program.refresh_from_db()

        assert (
            program.get_requirements_root()
            .get_descendants()
            .filter(course=course)
            .count()
            > 0
        )

        required_root = (
            program.get_requirements_root()
            .get_children()
            .filter(operator=ProgramRequirement.Operator.ALL_OF)
            .first()
        )

        assert required_root is not None

        required_course_ids = (
            required_root.get_children().values_list("course", flat=True)
            if required_root
            else []
        )

        elective_root = (
            program.get_requirements_root()
            .get_children()
            .filter(operator=ProgramRequirement.Operator.MIN_NUMBER_OF)
            .first()
        )

        elective_course_ids = (
            elective_root.get_children().values_list("course", flat=True)
            if elective_root
            else []
        )

        assert course.id in required_course_ids
        assert course.id not in elective_course_ids

    add_and_check()
    add_and_check()


def test_program_add_elective():
    """
    Tests the add_elective convenience function.

    It should only add the course to the MIN_NUMBER_OF operator node, and not
    create duplicate nodes. It should create the root node if there isn't one already.
    """
    program = ProgramFactory.create()
    course = CourseFactory.create(program=program)

    def add_and_check():
        program.add_elective(course)
        program.refresh_from_db()

        assert (
            program.get_requirements_root()
            .get_descendants()
            .filter(course=course)
            .count()
            > 0
        )

        elective_root = (
            program.get_requirements_root()
            .get_children()
            .filter(operator=ProgramRequirement.Operator.MIN_NUMBER_OF)
            .first()
        )

        assert elective_root is not None

        elective_course_ids = (
            elective_root.get_children().values_list("course", flat=True)
            if elective_root
            else []
        )

        required_root = (
            program.get_requirements_root()
            .get_children()
            .filter(operator=ProgramRequirement.Operator.ALL_OF)
            .first()
        )

        required_course_ids = (
            required_root.get_children().values_list("course", flat=True)
            if required_root
            else []
        )

        assert course.id not in required_course_ids
        assert course.id in elective_course_ids

    add_and_check()
    add_and_check()


def test_certificate_choice_limits():
    """
    The limit_choices_to callable should return just certificate page IDs as
    options. We'll make two - one for a course and one for a program - and they
    both should show up.
    """
    ResourcePageFactory.create()
    course_page = CoursePageFactory.create(certificate_page=None)
    course_certificate_page = CertificatePageFactory.create(
        parent=course_page,
        product_name="product_name",
        CEUs="1.8",
        signatories__0__signatory__page__name="Name",
        signatories__0__signatory__page__title_1="Title_1",
        signatories__0__signatory__page__title_2="Title_2",
        signatories__0__signatory__page__organization="Organization",
        signatories__0__signatory__page__signature_image__title="Image",
    )
    program_page = ProgramPageFactory.create(certificate_page=None)
    program_certificate_page = CertificatePageFactory.create(
        parent=program_page,
        product_name="product_name",
        CEUs="2.8",
        signatories__0__signatory__page__name="Name",
        signatories__0__signatory__page__title_1="Title_1",
        signatories__0__signatory__page__title_2="Title_2",
        signatories__0__signatory__page__organization="Organization",
        signatories__0__signatory__page__signature_image__title="Image",
    )

    choices = limit_to_certificate_pages()

    assert "object_id__in" in choices
    assert len(choices["object_id__in"]) == 2

    assert str(course_certificate_page.id) in choices["object_id__in"]
    assert str(program_certificate_page.id) in choices["object_id__in"]

    assert len(choices["object_id__in"]) != Page.objects.count()


def test_active_products_for_expired_course_run():
    """No products should be returned if there are no active course runs for the course."""
    now = now_in_utc()
    course_run = CourseRunFactory.create(enrollment_end=now - timedelta(days=10))
    ProductFactory.create(purchasable_object=course_run)

    assert course_run.course.active_products is None<|MERGE_RESOLUTION|>--- conflicted
+++ resolved
@@ -39,77 +39,6 @@
 pytestmark = [pytest.mark.django_db]
 
 
-<<<<<<< HEAD
-@pytest.fixture
-def program_with_requirements():
-    program = ProgramFactory.create()
-    required_courses = CourseFactory.create_batch(3)
-    elective_courses = CourseFactory.create_batch(3)
-    mut_exclusive_courses = CourseFactory.create_batch(3)
-
-    root_node = program.requirements_root
-
-    required_courses_node = root_node.add_child(
-        node_type=ProgramRequirementNodeType.OPERATOR,
-        operator=ProgramRequirement.Operator.ALL_OF,
-        title="Required Courses",
-    )
-    for course in required_courses:
-        required_courses_node.add_child(
-            node_type=ProgramRequirementNodeType.COURSE, course=course
-        )
-
-    # at least two must be taken
-    elective_courses_node = root_node.add_child(
-        node_type=ProgramRequirementNodeType.OPERATOR,
-        operator=ProgramRequirement.Operator.MIN_NUMBER_OF,
-        operator_value=2,
-        title="Elective Courses",
-    )
-    for course in elective_courses:
-        elective_courses_node.add_child(
-            node_type=ProgramRequirementNodeType.COURSE, course=course
-        )
-
-    # 3rd elective option is at least one of these courses
-    mut_exclusive_courses_node = elective_courses_node.add_child(
-        node_type=ProgramRequirementNodeType.OPERATOR,
-        operator=ProgramRequirement.Operator.MIN_NUMBER_OF,
-        operator_value=1,
-    )
-    for course in mut_exclusive_courses:
-        mut_exclusive_courses_node.add_child(
-            node_type=ProgramRequirementNodeType.COURSE, course=course
-        )
-
-    return SimpleNamespace(
-        program=program,
-        root_node=root_node,
-        required_courses=required_courses,
-        required_courses_node=required_courses_node,
-        elective_courses=elective_courses,
-        elective_courses_node=elective_courses_node,
-        mut_exclusive_courses=mut_exclusive_courses,
-        mut_exclusive_courses_node=mut_exclusive_courses_node,
-    )
-
-
-@pytest.fixture()
-def program_with_empty_requirements():
-    program = ProgramFactory.create()
-    ProgramRequirementFactory.add_root(program)
-    root_node = program.requirements_root
-
-    root_node.add_child(
-        node_type=ProgramRequirementNodeType.OPERATOR,
-        operator=ProgramRequirement.Operator.ALL_OF,
-        title="Required Courses",
-    )
-    return program
-
-
-=======
->>>>>>> ec1703ad
 def test_program_num_courses():
     """
     Program should return number of courses associated with it

--- conflicted
+++ resolved
@@ -1120,14 +1120,7 @@
             return False
 
         # Course has ended
-<<<<<<< HEAD
         return not (self.end_date and self.end_date <= now)
-=======
-        if self.end_date and self.end_date <= now:
-            return False
-
-        return True
->>>>>>> 22adeeaf
 
     @property
     def is_upgradable(self):

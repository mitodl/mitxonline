--- conflicted
+++ resolved
@@ -186,10 +186,6 @@
     ]
     total_queries = len(captured_queries_list)
     count_of_requests = Counter(captured_queries_list)
-<<<<<<< HEAD
-
-=======
->>>>>>> e46ce7f7
     if max(count_of_requests.values()) > 1:
         logger = logging.getLogger()
         dupes = [value for query, value in count_of_requests.items() if value > 1]

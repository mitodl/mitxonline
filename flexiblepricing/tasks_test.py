--- conflicted
+++ resolved
@@ -414,16 +414,12 @@
     @patch("flexiblepricing.tasks._create_discount_api_call")
     @patch("flexiblepricing.tasks.get_enrollable_courseruns_qs")
     def test_process_course_discounts_success(
-<<<<<<< HEAD
-        self, mock_get_runs, mock_create, mock_calculate, mock_get_product, mocked_flexibleprice_discounttask # noqa: ARG002
-=======
         self,
         mock_get_runs,
         mock_create,
         mock_calculate,
         mock_get_product,
-        mocked_flexibleprice_discounttask,
->>>>>>> d7d4d91d
+        mocked_flexibleprice_discounttask, # noqa: ARG002
     ):
         """Test _process_course_discounts with valid data"""
         mock_course_run = MagicMock()

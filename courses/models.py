"""
Course models
"""
import logging
import operator as op
import uuid
from decimal import ROUND_HALF_EVEN, Decimal

from django.contrib.auth import get_user_model
from django.contrib.contenttypes.fields import GenericRelation
from django.core.exceptions import ValidationError
from django.core.validators import MaxValueValidator, MinValueValidator, RegexValidator
from django.db import models
from django.db.models import Q
from django.db.models.constraints import CheckConstraint, UniqueConstraint
from django.utils.functional import cached_property
from django_countries.fields import CountryField
from mitol.common.models import TimestampedModel
from mitol.common.utils.collections import first_matching_item
from mitol.common.utils.datetime import now_in_utc
from mitol.openedx.utils import get_course_number
from treebeard.mp_tree import MP_Node
from wagtail.models import Revision

from courses.constants import (
    ENROLL_CHANGE_STATUS_CHOICES,
    ENROLLABLE_ITEM_ID_SEPARATOR,
    SYNCED_COURSE_RUN_FIELD_MSG,
)
from main.models import AuditableModel, AuditModel, ValidateOnSaveMixin
from main.utils import serialize_model_object
from openedx.constants import EDX_DEFAULT_ENROLLMENT_MODE, EDX_ENROLLMENTS_PAID_MODES
from openedx.utils import edx_redirect_url

User = get_user_model()

log = logging.getLogger(__name__)


class ActiveCertificates(models.Manager):
    """
    Return the active certificates only
    """

    def get_queryset(self):
        """
        Returns:
            QuerySet: queryset for un-revoked certificates
        """
        return super().get_queryset().filter(is_revoked=False)


class ProgramQuerySet(models.QuerySet):  # pylint: disable=missing-docstring
    def live(self):
        """Applies a filter for Programs with live=True"""
        return self.filter(live=True)

    def with_text_id(self, text_id):
        """Applies a filter for the Program's readable_id"""
        return self.filter(readable_id=text_id)


class CourseQuerySet(models.QuerySet):  # pylint: disable=missing-docstring
    def live(self):
        """Applies a filter for Courses with live=True"""
        return self.filter(live=True)

    def courses_in_program(self, program):
        """Return a list of courses that are required by a given program"""
        return self.filter(in_programs__program=program)


class CourseRunQuerySet(models.QuerySet):  # pylint: disable=missing-docstring
    def live(self):
        """Applies a filter for Course runs with live=True"""
        return self.filter(live=True)

    def available(self):
        """Applies a filter for Course runs with end_date in future"""
        return self.filter(
            models.Q(end_date__isnull=True) | models.Q(end_date__gt=now_in_utc())
        )

    def with_text_id(self, text_id):
        """Applies a filter for the CourseRun's courseware_id"""
        return self.filter(courseware_id=text_id)


class ActiveEnrollmentManager(models.Manager):
    """Query manager for active enrollment model objects"""

    def get_queryset(self):
        """Manager queryset"""
        return super().get_queryset().filter(active=True)


detail_path_char_pattern = r"\w\-+:\."
validate_url_path_field = RegexValidator(
    r"^[{}]+$".format(detail_path_char_pattern),
    "This field is used to produce URL paths. It must contain only characters that match this pattern: [{}]".format(
        detail_path_char_pattern
    ),
)


class Program(TimestampedModel, ValidateOnSaveMixin):
    """Model for a course program"""

    objects = ProgramQuerySet.as_manager()
    title = models.CharField(max_length=255)
    readable_id = models.CharField(
        max_length=255, unique=True, validators=[validate_url_path_field]
    )
    live = models.BooleanField(default=False)

    @property
    def page(self):
        """Gets the associated ProgramPage"""
        return getattr(self, "programpage", None)

    @property
    def num_courses(self):
        """Gets the number of courses in this program"""
        return len(self.courses)

    @property
    def is_catalog_visible(self):
        """Returns True if this program should be shown on in the catalog"""
        just_courses = [course[0] for course in self.courses]
        return any(course.is_catalog_visible for course in just_courses)

    @property
    def first_unexpired_run(self):
        """Gets the earliest unexpired CourseRun"""
        return (
            CourseRun.objects.filter(course__in_programs__program=self)
            .order_by("start_date")
            .first()
        )

    @property
    def text_id(self):
        """Gets the readable_id"""
        return self.readable_id

    @cached_property
    def requirements_root(self):
        return self.get_requirements_root()

    def get_requirements_root(self, *, for_update=False):
        """The root of the requirements tree"""
        query = ProgramRequirement.get_root_nodes().filter(program=self)
        if for_update:
            query = query.select_for_update()

        return query.first()

    def _add_course_node(self, node_type, min_courses=1):
        """
        Adds the given course node type to the root of the requirements tree, or
        returns the existing node if there is one.

        Arguments:
        - node_type (str): one of the ProgramRequirement.Operator constants
        - min_courses (int): number of courses to require (for electives)
        Returns:
        - ProgramRequirement: the node you requested
        """
        node = (
            self.get_requirements_root()
            .get_children()
            .filter(operator=node_type)
            .first()
        )

        if node is None:
            if node_type == ProgramRequirement.Operator.MIN_NUMBER_OF:
                node = self.get_requirements_root().add_child(
                    node_type=ProgramRequirementNodeType.OPERATOR,
                    operator=node_type,
                    title="Elective Courses",
                    operator_value=min_courses,
                )
            else:
                node = self.get_requirements_root().add_child(
                    node_type=ProgramRequirementNodeType.OPERATOR,
                    operator=node_type,
                    title="Required Courses",
                )

            node.save()
            node.refresh_from_db()

        return node

    def add_requirement(self, course):
        """Makes the specified course a required course"""

        self.get_requirements_root().get_children().filter(course=course).delete()

        new_req = self._add_course_node(ProgramRequirement.Operator.ALL_OF).add_child(
            course=course, node_type=ProgramRequirementNodeType.COURSE
        )

        return new_req

    def add_elective(self, course):
        """Makes the specified course an elective course"""
        self.get_requirements_root().get_children().filter(course=course).delete()

        new_req = self._add_course_node(
            ProgramRequirement.Operator.MIN_NUMBER_OF
        ).add_child(course=course, node_type=ProgramRequirementNodeType.COURSE)

        return new_req

    def save(self, *args, **kwargs):
        super().save(*args, **kwargs)

        if not ProgramRequirement.get_root_nodes().filter(program=self).exists():
            ProgramRequirement.add_root(
                program=self, node_type=ProgramRequirementNodeType.PROGRAM_ROOT.value
            )

    def _req_course_walk(self, node, heap):
        courses = []

        if node.node_type == ProgramRequirementNodeType.COURSE:
            return [(node.course, node.get_parent().title)]

        for child in node.get_children().all():
            courses.extend(self._req_course_walk(child, heap))

        courses.extend(heap)
        return courses

    @cached_property
    def courses(self):
        """
        Returns the courses associated with this program via the requirements
        tree. This returns a flat list, not a QuerySet.

        Returns:
        - list of (Course, string): courses that are either requirements or electives, plus the requirement type
        """

        return self._req_course_walk(self.requirements_root, [])

    @cached_property
    def required_courses(self):
        """
        Returns just the courses under the "Required Courses" node.
        """
<<<<<<< HEAD
        return [
            course for (course, type) in self.courses if type == "Required Courses"
        ]
=======
        return [course for (course, type) in self.courses if type == "Required Courses"]
>>>>>>> 8fce2db8

    @cached_property
    def elective_courses(self):
        """
        Returns just the courses under the "Required Courses" node.
        """
<<<<<<< HEAD
        return [
            course for (course, type) in self.courses if type == "Elective Courses"
        ]
=======
        return [course for (course, type) in self.courses if type == "Elective Courses"]
>>>>>>> 8fce2db8

    def __str__(self):
        title = f"{self.readable_id} | {self.title}"
        return title if len(title) <= 100 else title[:97] + "..."


class ProgramRun(TimestampedModel, ValidateOnSaveMixin):
    """Model for program run (a specific offering of a program, used for sales purposes)"""

    program = models.ForeignKey(
        Program, on_delete=models.CASCADE, related_name="programruns"
    )
    run_tag = models.CharField(max_length=10, validators=[validate_url_path_field])
    start_date = models.DateTimeField(null=True, blank=True, db_index=True)
    end_date = models.DateTimeField(null=True, blank=True, db_index=True)
    products = GenericRelation("ecommerce.Product", related_query_name="programruns")

    class Meta:
        unique_together = ("program", "run_tag")

    @property
    def title(self):
        """Return the program title"""
        return self.program.title

    @property
    def readable_id(self):
        """
        Returns the program's readable id with this program run's suffix

        Returns:
            str: The program's readable id with a program run suffix
        """
        return ENROLLABLE_ITEM_ID_SEPARATOR.join(
            [self.program.readable_id, self.run_tag]
        )

    def __str__(self):
        return f"{self.program.readable_id} | {self.program.title}"


class CourseTopic(TimestampedModel):
    """
    Topics for all courses (e.g. "History")
    """

    name = models.CharField(max_length=128, unique=True)

    def __str__(self):
        return self.name


class Course(TimestampedModel, ValidateOnSaveMixin):
    """Model for a course"""

    objects = CourseQuerySet.as_manager()
    title = models.CharField(max_length=255)
    readable_id = models.CharField(
        max_length=255, unique=True, validators=[validate_url_path_field]
    )
    live = models.BooleanField(default=False)
    topics = models.ManyToManyField(CourseTopic, blank=True)
    flexible_prices = GenericRelation(
        "flexiblepricing.FlexiblePrice",
        object_id_field="courseware_object_id",
        content_type_field="courseware_content_type",
    )
    tiers = GenericRelation(
        "flexiblepricing.FlexiblePriceTier",
        object_id_field="courseware_object_id",
        content_type_field="courseware_content_type",
    )

    @property
    def course_number(self):
        """
        Returns:
            str: Course number (last part of readable_id, after the final +)
        """
        return self.readable_id.split("+")[-1]

    @property
    def page(self):
        """Gets the associated CoursePage"""
        return getattr(self, "coursepage", None)

    @property
    def active_products(self):
        """
        Gets active products for the first unexpired courserun for this course

        Returns:
        - ProductsQuerySet
        """
        relevant_run = self.first_unexpired_run

        return (
            relevant_run.products.filter(is_active=True).all() if relevant_run else None
        )

    @property
    def is_catalog_visible(self):
        """Returns True if this course should be shown on in the catalog"""
        now = now_in_utc()
        # NOTE: This is implemented with courseruns.all() to allow for prefetch_related optimization.
        return any(
            course_run
            for course_run in self.courseruns.all()
            if course_run.live
            and (
                (course_run.start_date and course_run.start_date > now)
                or (course_run.enrollment_end and course_run.enrollment_end > now)
            )
        )

    @property
    def first_unexpired_run(self):
        """
        Gets the first unexpired CourseRun associated with this Course

        Returns:
            CourseRun or None: An unexpired course run

        # NOTE: This is implemented with sorted() and courseruns.all() to allow for prefetch_related
        #   optimization. You can get the desired course_run with a filter, but
        #   that would run a new query even if prefetch_related was used.
        """
        course_runs = self.courseruns.all()
        eligible_course_runs = [
            course_run
            for course_run in course_runs
            if course_run.live and course_run.start_date and course_run.is_unexpired
        ]
        return first_matching_item(
            sorted(eligible_course_runs, key=lambda course_run: course_run.start_date),
            lambda course_run: True,
        )

    @property
    def unexpired_runs(self):
        """
        Gets all the unexpired CourseRuns associated with this Course
        """
        return list(
            filter(
                op.attrgetter("is_unexpired"),
                self.courseruns.filter(live=True).order_by("start_date"),
            )
        )

    @cached_property
    def programs(self):
        """
        Returns a list of Programs which have this Course (self) as a dependency.

        Returns:
            list: List of Programs this Course is a requirement or elective for.
        """
        programs_containing_course = []

        def _program_root_contains_course(node: MP_Node):
            if node.is_course:
                if node.course == self:
                    return True
            elif node.get_children():
                for child in node.get_children():
                    return _program_root_contains_course(child)
            else:
                return False

        for program_root_node in ProgramRequirement.get_root_nodes():
            if _program_root_contains_course(program_root_node):
                programs_containing_course.append(program_root_node.program)

        return programs_containing_course

    def is_country_blocked(self, user):
        """
        Check if the user is from a blocked country for this course

        Args:
            user (users.models.User): The user to check available runs for.

        Returns:
            bool: True if user is from blocked country
        """
        return self.blocked_countries.filter(
            country=user.legal_address.country
        ).exists()

    def available_runs(self, user):
        """
        Get all enrollable runs for a Course that a user has not already enrolled in.

        Args:
            user (users.models.User): The user to check available runs for.

        Returns:
            list of CourseRun: Unexpired and unenrolled Course runs

        """
        enrolled_runs = user.courserunenrollment_set.filter(
            run__course=self
        ).values_list("run__id", flat=True)
        return [run for run in self.unexpired_runs if run.id not in enrolled_runs]

    def __str__(self):
        title = f"{self.readable_id} | {self.title}"
        return title if len(title) <= 100 else title[:97] + "..."


class CourseRun(TimestampedModel):
    """Model for a single run/instance of a course"""

    objects = CourseRunQuerySet.as_manager()
    course = models.ForeignKey(
        Course, on_delete=models.CASCADE, related_name="courseruns"
    )
    # product = GenericRelation(Product, related_query_name="course_run")
    title = models.CharField(
        max_length=255,
        help_text=f"The title of the course. {SYNCED_COURSE_RUN_FIELD_MSG}",
    )
    courseware_id = models.CharField(max_length=255, unique=True)
    run_tag = models.TextField(
        max_length=100,
        help_text="A string that identifies the set of runs that this run belongs to (example: 'R2')",
    )
    courseware_url_path = models.CharField(max_length=500, blank=True, null=True)
    start_date = models.DateTimeField(
        null=True,
        blank=True,
        db_index=True,
        help_text=f"The day the course begins. {SYNCED_COURSE_RUN_FIELD_MSG}",
    )
    end_date = models.DateTimeField(
        null=True,
        blank=True,
        db_index=True,
        help_text=f"The last day the course is active. {SYNCED_COURSE_RUN_FIELD_MSG}",
    )
    certificate_available_date = models.DateTimeField(
        null=True,
        blank=True,
        db_index=True,
        help_text=f"The day certificates should be available to users. {SYNCED_COURSE_RUN_FIELD_MSG}",
    )
    enrollment_start = models.DateTimeField(
        null=True,
        blank=True,
        db_index=True,
        help_text=f"The first day students can enroll. {SYNCED_COURSE_RUN_FIELD_MSG}",
    )
    enrollment_end = models.DateTimeField(
        null=True,
        blank=True,
        db_index=True,
        help_text=f"The last day students can enroll. {SYNCED_COURSE_RUN_FIELD_MSG}",
    )
    expiration_date = models.DateTimeField(
        null=True,
        blank=True,
        db_index=True,
        help_text="The date beyond which the learner should not see link to this course run on their dashboard.",
    )
    upgrade_deadline = models.DateTimeField(
        null=True,
        blank=True,
        db_index=True,
        help_text="The date beyond which the learner can not enroll in paid course mode.",
    )

    live = models.BooleanField(default=False)
    is_self_paced = models.BooleanField(default=False)
    products = GenericRelation("ecommerce.Product", related_query_name="courseruns")

    class Meta:
        unique_together = ("course", "run_tag")

    @property
    def is_past(self):
        """
        Checks if the course run in the past

        Returns:
            boolean: True if course run has ended

        """
        if not self.end_date:
            return False
        return self.end_date < now_in_utc()

    @property
    def is_not_beyond_enrollment(self):
        """
        Checks if the course is not beyond its enrollment period


        Returns:
            boolean: True if enrollment period has begun but not ended
        """
        now = now_in_utc()
        return (
            (self.end_date is None or self.end_date > now)
            and (self.enrollment_end is None or self.enrollment_end > now)
            and (self.enrollment_start is None or self.enrollment_start <= now)
        )

    @property
    def is_unexpired(self):
        """
        Checks if the course is not expired

        Returns:
            boolean: True if course is not expired
        """
        return not self.is_past and self.is_not_beyond_enrollment

    @property
    def is_in_progress(self) -> bool:
        """
        Returns True if the course run has started and has not yet ended
        """
        now = now_in_utc()
        return (
            self.start_date is not None
            and self.start_date <= now
            and (self.end_date is None or self.end_date > now)
        )

    @property
    def is_upgradable(self):
        """
        Checks if the course can be upgraded
        A null value means that the upgrade window is always open
        """
        return self.upgrade_deadline is None or (self.upgrade_deadline > now_in_utc())

    @property
    def courseware_url(self):
        """
        Full URL for this CourseRun as it exists in the courseware

        Returns:
            str or None: Full URL or None
        """
        return (
            edx_redirect_url(self.courseware_url_path)
            if self.courseware_url_path
            else None
        )

    @property
    def text_id(self):
        """Gets the courseware_id"""
        return self.courseware_id

    @property
    def course_number(self):
        """
        Returns:
            str: Course number (last part of readable_id, after the final +)
        """
        return get_course_number(self.courseware_id)

    @property
    def readable_id(self):
        """Alias for the courseware_id so this is consistent with Course and Program"""
        return self.courseware_id

    def __str__(self):
        title = f"{self.courseware_id} | {self.title}"
        return title if len(title) <= 100 else title[:97] + "..."

    def clean(self):
        """
        If expiration_date is not set:
        1. If end_date is provided: set expiration_date to default end_date + 90 days.
        2. If end_date is None, don't do anything.

        Validate that the expiration date is:
        1. Later than end_date if end_date is set
        2. Later than start_date if start_date is set
        """
        if not self.expiration_date:
            return

        if self.start_date and self.expiration_date < self.start_date:
            raise ValidationError("Expiration date must be later than start date.")

        if self.end_date and self.expiration_date < self.end_date:
            raise ValidationError("Expiration date must be later than end date.")

    def save(
        self, force_insert=False, force_update=False, using=None, update_fields=None
    ):
        """
        Overriding the save method to inject clean into it
        """
        self.clean()
        super().save(
            force_insert=force_insert,
            force_update=force_update,
            using=using,
            update_fields=update_fields,
        )


def limit_to_certificate_pages():
    """
    A callable for the limit_choices_to param in the FKs for certificate pages
    to limit the choices to certificate pages, rather than every page in the
    CMS.
    """
    from cms.models import CertificatePage

    available_revisions = CertificatePage.objects.filter(live=True).values_list(
        "id", flat=True
    )
    return {"object_id__in": list(map(str, available_revisions))}


class BaseCertificate(models.Model):
    """
    Common properties for certificate models
    """

    user = models.ForeignKey(User, null=False, on_delete=models.CASCADE)
    uuid = models.UUIDField(default=uuid.uuid4, editable=False, unique=True)
    is_revoked = models.BooleanField(
        default=False,
        help_text="Indicates whether or not the certificate is revoked",
        verbose_name="revoked",
    )

    class Meta:
        abstract = True

    def get_certified_object_id(self):
        """Gets the id of the certificate's program/run"""
        raise NotImplementedError

    def get_courseware_object_readable_id(self):
        """Get the readable id of the certificate's run/program"""
        return NotImplementedError


class CourseRunCertificate(TimestampedModel, BaseCertificate):
    """
    Model for storing course run certificates
    """

    course_run = models.ForeignKey(
        CourseRun,
        null=False,
        on_delete=models.CASCADE,
        related_name="courseruncertificates",
    )
    certificate_page_revision = models.ForeignKey(
        Revision,
        null=True,
        blank=True,
        on_delete=models.CASCADE,
        limit_choices_to=limit_to_certificate_pages,
    )

    objects = ActiveCertificates()
    all_objects = models.Manager()

    class Meta:
        unique_together = ("user", "course_run")

    def get_certified_object_id(self):
        return self.course_run_id

    def get_courseware_object_id(self):
        """Gets the course id instead of the course run id"""
        return self.course_run.course_id

    def get_courseware_object_readable_id(self):
        return self.course_run.courseware_id

    @property
    def link(self):
        """
        Get the link at which this certificate will be served
        Format: /certificate/<uuid>/
        Example: /certificate/93ebd74e-5f88-4b47-bb09-30a6d575328f/
        """
        return "/certificate/{}/".format(str(self.uuid))

    @property
    def start_end_dates(self):
        """Returns the start and end date for courseware object duration"""
        if self.course_run.is_self_paced:
            return self.course_run.start_date, self.created_on
        return self.course_run.start_date, self.course_run.end_date

    def __str__(self):
        return (
            'CourseRunCertificate for user={user}, run={course_run} ({uuid})"'.format(
                user=self.user.username,
                course_run=self.course_run.text_id,
                uuid=self.uuid,
            )
        )

    def clean(self):
        from cms.models import CertificatePage, CoursePage

        certpage = CertificatePage.objects.filter(
            pk=int(self.certificate_page_revision.object_id),
        )

        if not certpage.exists():
            raise ValidationError(
                {
                    "certificate_page_revision": f"The selected page {self.certificate_page_revision.content_object} is not a certificate page."
                }
            )

        certpage = certpage.get()

        if (
            not isinstance(certpage.parent, CoursePage)
            or not certpage.parent.course == self.course_run.course
        ):
            raise ValidationError(
                {
                    "certificate_page_revision": f"The selected certificate page {certpage} is not for this course {self.course_run.course}."
                }
            )

    def save(self, *args, **kwargs):
        if not self.certificate_page_revision:
            certificate_page = (
                self.course_run.course.page.certificate_page
                if self.course_run.course.page
                else None
            )
            if certificate_page:
                self.certificate_page_revision = certificate_page.get_latest_revision()

        super(CourseRunCertificate, self).save(*args, **kwargs)


class ProgramCertificate(TimestampedModel, BaseCertificate):
    """
    Model for storing program certificates
    """

    program = models.ForeignKey(Program, null=False, on_delete=models.CASCADE)
    certificate_page_revision = models.ForeignKey(
        Revision,
        null=True,
        blank=True,
        on_delete=models.CASCADE,
        limit_choices_to=limit_to_certificate_pages,
    )

    objects = ActiveCertificates()
    all_objects = models.Manager()

    class Meta:
        unique_together = ("user", "program")

    def get_certified_object_id(self):
        return self.program_id

    def get_courseware_object_id(self):
        """Gets the program id"""
        return self.program_id

    def get_courseware_object_readable_id(self):
        return self.program.readable_id

    @property
    def link(self):
        """
        Get the link at which this certificate will be served
        Format: /certificate/program/<uuid>/
        Example: /certificate/program/93ebd74e-5f88-4b47-bb09-30a6d575328f/
        """
        return "/certificate/program/{}/".format(str(self.uuid))

    @property
    def start_end_dates(self):
        """
        Start date: earliest course run start date
        End date: latest course run end date
        """
        course_ids = [course[0].id for course in self.program.courses]
        dates = CourseRunCertificate.objects.filter(
            user_id=self.user_id, course_run__course_id__in=course_ids
        ).aggregate(
            start_date=models.Min("course_run__start_date"),
            end_date=models.Max("course_run__end_date"),
        )
        return dates["start_date"], dates["end_date"]

    def __str__(self):
        return 'ProgramCertificate for user={user}, program={program} ({uuid})"'.format(
            user=self.user.username, program=self.program.text_id, uuid=self.uuid
        )

    def clean(self):
        from cms.models import CertificatePage, ProgramPage

        certpage = CertificatePage.objects.filter(
            pk=int(self.certificate_page_revision.object_id),
        )

        if not certpage.exists():
            raise ValidationError(
                {
                    "certificate_page_revision": f"The selected page {self.certificate_page_revision.content_object} is not a certificate page."
                }
            )

        certpage = certpage.get()

        if (
            not isinstance(certpage.parent, ProgramPage)
            or not certpage.parent.program == self.program
        ):
            raise ValidationError(
                {
                    "certificate_page_revision": f"The selected certificate page {certpage} is not for this program {self.program}."
                }
            )

    def save(self, *args, **kwargs):  # pylint: disable=signature-differs
        if not self.certificate_page_revision:
            certificate_page = (
                self.program.page.certificate_page
                if hasattr(self.program, "page") and self.program.page
                else None
            )
            if certificate_page:
                self.certificate_page_revision = certificate_page.get_latest_revision()

        super().save(*args, **kwargs)


class BlockedCountry(TimestampedModel):
    """Represents a country that is blocked from enrollment for a course"""

    course = models.ForeignKey(
        Course, on_delete=models.CASCADE, related_name="blocked_countries"
    )
    country = CountryField()

    class Meta:
        verbose_name_plural = "blocked countries"
        unique_together = ("course", "country")

    def __str__(self):
        return f"course='{self.course.title}'; country='{self.country.name}'"


class EnrollmentModel(TimestampedModel, AuditableModel):
    """Abstract base model for enrollments"""

    class Meta:
        abstract = True

    user = models.ForeignKey(User, on_delete=models.CASCADE)
    change_status = models.CharField(
        choices=ENROLL_CHANGE_STATUS_CHOICES, max_length=20, null=True, blank=True
    )
    active = models.BooleanField(
        default=True,
        help_text="Indicates whether or not this enrollment should be considered active",
    )
    enrollment_mode = models.CharField(
        default=EDX_DEFAULT_ENROLLMENT_MODE, max_length=20, null=True, blank=True
    )

    objects = ActiveEnrollmentManager()
    all_objects = models.Manager()

    @classmethod
    def get_audit_class(cls):
        raise NotImplementedError

    @classmethod
    def objects_for_audit(cls):
        return cls.all_objects

    def to_dict(self):
        return {
            **serialize_model_object(self),
            "username": self.user.username,
            "full_name": self.user.name,
            "email": self.user.email,
        }

    def deactivate_and_save(self, change_status, no_user=False):
        """Sets an enrollment to inactive, sets the status, and saves"""
        self.active = False
        self.change_status = change_status
        return self.save_and_log(None if no_user else self.user)

    def reactivate_and_save(self, no_user=False):
        """Sets an enrollment to be active again and saves"""

        self.active = True
        self.change_status = None
        return self.save_and_log(None if no_user else self.user)

    def update_mode_and_save(self, mode, no_user=False):
        self.enrollment_mode = mode
        return self.save_and_log(None if no_user else self.user)


class CourseRunEnrollment(EnrollmentModel):
    """
    Link between User and CourseRun indicating a user's enrollment
    """

    run = models.ForeignKey(
        "courses.CourseRun", related_name="enrollments", on_delete=models.CASCADE
    )
    edx_enrolled = models.BooleanField(
        default=False,
        help_text="Indicates whether or not the request succeeded to enroll via the edX API",
    )
    edx_emails_subscription = models.BooleanField(default=True)

    class Meta:
        unique_together = ("user", "run")

    @property
    def is_ended(self):
        """Return True, if run associated with enrollment is ended."""
        return self.run.is_past

    @classmethod
    def get_audit_class(cls):
        return CourseRunEnrollmentAudit

    @property
    def highest_grade(self):
        """Returns the highest grade achieved for the course run."""
        return (
            self.grades.filter(course_run=self, user=self.user)
            .order_by("-grade")
            .first()
        )

    @classmethod
    def get_program_run_enrollments(cls, user, program):
        """
        Fetches the CourseRunEnrollments associated with a given user and program

        Args:
            user (User): A user
            program (Program): A program

        Returns:
            queryset of CourseRunEnrollment: Course run enrollments associated with a user/program
        """
        program_courses = [course[0] for course in program.courses]
        return cls.objects.filter(user=user, run__course__in=program_courses)

    def deactivate_and_save(self, change_status, no_user=False):
        """
        For course run enrollments, we need to clear any PaidCourseRun records
        for this enrollment (if any) so they can re-enroll later.
        """
        from courses.tasks import clear_unenrolled_paid_course_run

        clear_unenrolled_paid_course_run.delay(self.id)

        return super().deactivate_and_save(change_status, no_user)

    def to_dict(self):
        return {**super().to_dict(), "text_id": self.run.courseware_id}

    def __str__(self):
        return f"CourseRunEnrollment for {self.user} and {self.run}"


class CourseRunEnrollmentAudit(AuditModel):
    """Audit table for CourseRunEnrollment"""

    enrollment = models.ForeignKey(
        CourseRunEnrollment, null=True, on_delete=models.CASCADE
    )

    @classmethod
    def get_related_field_name(cls):
        return "enrollment"


class ProgramEnrollment(EnrollmentModel):
    """
    Link between User and Program indicating a user's enrollment
    """

    program = models.ForeignKey("courses.Program", on_delete=models.CASCADE)

    class Meta:
        unique_together = ("user", "program")

    @property
    def is_ended(self):
        """Return True, if runs associated with enrollment are ended."""
        return all(enrollment.run.is_past for enrollment in self.get_run_enrollments())

    @classmethod
    def get_audit_class(cls):
        return ProgramEnrollmentAudit

    def get_run_enrollments(self):
        """
        Fetches the CourseRunEnrollments associated with this ProgramEnrollment

        Returns:
            queryset of CourseRunEnrollment: Associated course run enrollments
        """
        return CourseRunEnrollment.get_program_run_enrollments(
            user=self.user, program=self.program
        )

    def to_dict(self):
        return {**super().to_dict(), "text_id": self.program.readable_id}

    def __str__(self):
        return f"ProgramEnrollment for {self.user} and {self.program}"


class ProgramEnrollmentAudit(AuditModel):
    """Audit table for ProgramEnrollment"""

    enrollment = models.ForeignKey(
        ProgramEnrollment, null=True, on_delete=models.CASCADE
    )

    @classmethod
    def get_related_field_name(cls):
        return "enrollment"


class CourseRunGrade(TimestampedModel, AuditableModel, ValidateOnSaveMixin):
    """
    Model to store course run final grades
    """

    user = models.ForeignKey(User, null=False, on_delete=models.CASCADE)
    course_run = models.ForeignKey(CourseRun, null=False, on_delete=models.CASCADE)
    grade = models.FloatField(
        null=False, validators=[MinValueValidator(0.0), MaxValueValidator(1.0)]
    )
    letter_grade = models.CharField(max_length=6, blank=True, null=True)
    passed = models.BooleanField(default=False)
    set_by_admin = models.BooleanField(default=False)

    class Meta:
        unique_together = ("user", "course_run")

    @classmethod
    def get_audit_class(cls):
        return CourseRunGradeAudit

    def to_dict(self):
        return serialize_model_object(self)

    @property
    def grade_percent(self):
        """Returns the grade field value as a number out of 100 (or None if the value is None)"""
        return (
            Decimal(self.grade * 100).quantize(exp=Decimal(1), rounding=ROUND_HALF_EVEN)
            if self.grade is not None
            else None
        )

    @property
    def is_certificate_eligible(self):
        """For a user to be eligible for a certificate:
        1. He should have a passing grade (passed=True)
        2. He should have a paid enrollment (e.g. Verified)
        """
        return (
            self.passed
            and CourseRunEnrollment.objects.filter(
                user=self.user,
                run=self.course_run,
                enrollment_mode__in=EDX_ENROLLMENTS_PAID_MODES,
            ).exists()
        )

    def __str__(self):
        return "CourseRunGrade for run '{course_id}', user '{user}' ({grade})".format(
            course_id=self.course_run.courseware_id,
            user=self.user.username,
            grade=self.grade,
        )


class CourseRunGradeAudit(AuditModel):
    """CourseRunGrade audit table"""

    course_run_grade = models.ForeignKey(
        CourseRunGrade, null=True, on_delete=models.SET_NULL
    )

    @classmethod
    def get_related_field_name(cls):
        return "course_run_grade"


class PaidCourseRun(TimestampedModel):
    user = models.ForeignKey(
        User, on_delete=models.CASCADE, related_name="paid_course_runs"
    )

    course_run = models.ForeignKey(
        CourseRun, on_delete=models.CASCADE, related_name="paid_course_runs"
    )

    order = models.ForeignKey(
        "ecommerce.Order", on_delete=models.CASCADE, related_name="paid_course_runs"
    )

    class Meta:
        unique_together = ("user", "course_run", "order")

    def __str__(self):
        return f"Paid Course Run - {self.course_run.courseware_id} by {self.user.name}"

    @classmethod
    def fulfilled_paid_course_run_exists(cls, user: User, run: CourseRun):
        """
        Checks if user has paid course run
        Returns True if PaidCourseRun exists else False.
        Args:
            products (list): List of products.
        Returns:
            Boolean
        """

        # Due to circular dependancy importing locally
        from ecommerce.models import Order

        # PaidCourseRun should only contain fulfilled orders
        return cls.objects.filter(
            user=user,
            course_run=run,
            order__state=Order.STATE.FULFILLED,
        ).exists()


class ProgramRequirementNodeType(models.TextChoices):
    PROGRAM_ROOT = "program_root", "Program Root"
    OPERATOR = "operator", "Operator"
    COURSE = "course", "Course"


class ProgramRequirement(MP_Node):
    """
    A representation of program requirements.

    There are 3 types of nodes that exist in a requirement tree:

    Root nodes - these represent a program
    Operator nodes - these represent a logical operation over a set of courses
    Course nodes - these represent a reference to a course

    Usage:

    root = ProgramRequirement.add_root(program=program)

    required_courses = root.add_child(operator=ProgramRequirement.Operator.all_of, title="Required Courses")
    required_courses.add_child(course=course1)
    required_courses.add_child(course=course2)

    # at least two must be taken
    elective_courses = root.add_child(
        operator=ProgramRequirement.Operator.MIN_NUMBER_OF,
        operator_value=2,
        title="Elective Courses"
    )
    elective_courses.add_child(course=course3)
    elective_courses.add_child(course=course4)

    # 3rd elective option is at least one of these courses
    mut_exclusive_courses = elective_courses.add_child(
        operator=ProgramRequirement.Operator.MIN_NUMBER_OF,
        operator_value=1
    )
    mut_exclusive_courses.add_child(course=course5)
    mut_exclusive_courses.add_child(course=course6)

    """

    # extended alphabet from the default to the recommended one for postgres
    alphabet = "0123456789ABCDEFGHIJKLMNOPQRSTUVWXYZabcdefghijklmnopqrstuvwxyz"

    node_type = models.CharField(
        choices=ProgramRequirementNodeType.choices,
        max_length=len(max(ProgramRequirementNodeType.values, key=len)),
        null=True,
    )

    class Operator(models.TextChoices):
        ALL_OF = "all_of", "All of"
        MIN_NUMBER_OF = "min_number_of", "Minimum # of"

    operator = models.CharField(
        choices=Operator.choices,
        max_length=len(max(Operator.values, key=len)),
        null=True,
    )
    operator_value = models.CharField(max_length=100, null=True)

    program = models.ForeignKey(
        "courses.Program", on_delete=models.CASCADE, related_name="all_requirements"
    )
    course = models.ForeignKey(
        "courses.Course",
        on_delete=models.CASCADE,
        null=True,
        blank=True,
        related_name="in_programs",
    )

    title = models.TextField(null=True, blank=True, default="")

    @property
    def is_all_of_operator(self):
        """True if the node is an ALL_OF operator"""
        return self.operator == self.Operator.ALL_OF

    @property
    def is_min_number_of_operator(self):
        """True if the node is a MIN_NUMBER_OF operator"""
        return self.operator == self.Operator.MIN_NUMBER_OF

    @property
    def is_operator(self):
        """True if the node is an operator"""
        return self.node_type == ProgramRequirementNodeType.OPERATOR

    @property
    def is_course(self):
        """True if the node references a course"""
        return self.node_type == ProgramRequirementNodeType.COURSE

    @property
    def is_root(self):
        """True if the node is the root"""
        return self.node_type == ProgramRequirementNodeType.PROGRAM_ROOT

    def add_child(self, **kwargs):
        """Children must always have the same program"""
        kwargs["program"] = self.program
        return super().add_child(**kwargs)

    def __str__(self):
        attrs = {
            "id": self.id,
            "program": self.program.readable_id,
            "node_type": self.node_type,
        }

        if self.is_operator:
            attrs["operator"] = self.operator
            attrs["operator_value"] = self.operator_value
        elif self.is_course:
            attrs["course"] = self.course

        return " ".join(f"{key}={value}" for key, value in attrs.items())

    class Meta:
        constraints = (
            # validate the fields based on the node 'type'
            CheckConstraint(
                name="courses_programrequirement_node_check",
                check=(
                    # root nodes
                    Q(
                        node_type=ProgramRequirementNodeType.PROGRAM_ROOT.value,
                        operator__isnull=True,
                        operator_value__isnull=True,
                        course__isnull=True,
                        depth=1,
                    )
                    # operator nodes
                    | Q(
                        node_type=ProgramRequirementNodeType.OPERATOR.value,
                        operator__isnull=False,
                        course__isnull=True,
                        depth__gt=1,
                    )
                    # course nodes
                    | Q(
                        node_type=ProgramRequirementNodeType.COURSE.value,
                        operator__isnull=True,
                        operator_value__isnull=True,
                        course__isnull=False,
                        depth__gt=1,
                    )
                ),
            ),
            # only all 1 root node per program
            UniqueConstraint(
                name="courses_programrequirement_root_uniq",
                fields=("program", "depth"),
                condition=Q(depth=1),
            ),
        )
        index_together = (
            ("program", "course"),
            ("course", "program"),
        )


class PartnerSchool(TimestampedModel):
    """
    Model for partner school to send records to (copied from MicroMasters)
    """

    name = models.CharField(max_length=255)
    email = models.TextField(null=False)

    def __str__(self):
        return self.name


class LearnerProgramRecordShare(TimestampedModel):
    """
    Tracks the sharing status of an individual learner's program record.

    partner_school is null if the record is for the learner's public sharing link.
    """

    share_uuid = models.UUIDField(primary_key=True, default=uuid.uuid4, editable=False)
    user = models.ForeignKey(User, on_delete=models.CASCADE, related_name="+")
    program = models.ForeignKey(
        "courses.Program", on_delete=models.CASCADE, related_name="+"
    )
    partner_school = models.ForeignKey(
        "courses.PartnerSchool",
        on_delete=models.CASCADE,
        related_name="shares",
        null=True,
        blank=True,
    )
    is_active = models.BooleanField(default=True, blank=True)

    def __str__(self):
        if self.partner_school:
            return f"Learner Program Record for {self.user.username} shared with partner school {self.partner_school.name} on {self.created_on} - {self.share_uuid}"
        else:
            return f"Learner Program record for {self.user.username} shared with the public on {self.created_on} - {self.share_uuid}"

    class Meta:
        constraints = [
            UniqueConstraint(
                name="record_share_partner_school_unique",
                fields=("program", "user", "partner_school"),
            )
        ]<|MERGE_RESOLUTION|>--- conflicted
+++ resolved
@@ -251,26 +251,18 @@
         """
         Returns just the courses under the "Required Courses" node.
         """
-<<<<<<< HEAD
         return [
             course for (course, type) in self.courses if type == "Required Courses"
         ]
-=======
-        return [course for (course, type) in self.courses if type == "Required Courses"]
->>>>>>> 8fce2db8
 
     @cached_property
     def elective_courses(self):
         """
         Returns just the courses under the "Required Courses" node.
         """
-<<<<<<< HEAD
         return [
             course for (course, type) in self.courses if type == "Elective Courses"
         ]
-=======
-        return [course for (course, type) in self.courses if type == "Elective Courses"]
->>>>>>> 8fce2db8
 
     def __str__(self):
         title = f"{self.readable_id} | {self.title}"

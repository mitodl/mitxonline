--- conflicted
+++ resolved
@@ -477,48 +477,6 @@
     )
   }
 
-<<<<<<< HEAD
-  renderEnrolledButton(run: EnrollmentFlaggedCourseRun) {
-    const startDate =
-      run && !emptyOrNil(run.start_date)
-        ? moment(new Date(run.start_date))
-        : null
-    const waitingForCourseToBeginMessage = moment().isBefore(startDate) ? (
-      <p style={{ fontSize: "16px" }}>
-        Enrolled and waiting for the course to begin.
-      </p>
-    ) : null
-    const disableEnrolledBtn = moment().isBefore(startDate) ? "disabled" : ""
-    return run && run.is_enrolled ? (
-      <>
-        <Fragment>
-          {run.courseware_url ? (
-            <a
-              href={run.courseware_url}
-              onClick={ev =>
-                run ? this.redirectToCourseHomepage(run.courseware_url, ev) : ev
-              }
-              className={`btn btn-primary btn-enrollment-button btn-gradient-red highlight outline ${disableEnrolledBtn}`}
-              target="_blank"
-              rel="noopener noreferrer"
-            >
-              Enrolled &#10003;
-            </a>
-          ) : (
-            <div
-              className={`btn btn-primary btn-enrollment-button btn-gradient-red highlight outline ${disableEnrolledBtn}`}
-            >
-              Enrolled &#10003;
-            </div>
-          )}
-          {waitingForCourseToBeginMessage}
-        </Fragment>
-      </>
-    ) : null
-  }
-
-=======
->>>>>>> 1f435039
   renderEnrollLoginButton() {
     const { currentUser } = this.props
     return !currentUser || !currentUser.id ? (

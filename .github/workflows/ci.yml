--- conflicted
+++ resolved
@@ -21,11 +21,7 @@
           - 5432:5432
 
       redis:
-<<<<<<< HEAD
         image: redis:7.4.2
-=======
-        image: redis:5.0.14
->>>>>>> f3f06bbd
         ports:
           - 6379:6379
 
